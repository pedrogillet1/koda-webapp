import React, { useState } from 'react';
import { useDocuments } from '../context/DocumentsContext';
import { useIsMobile } from '../hooks/useIsMobile';

// Import actual Koda file type icons
import pdfIcon from '../assets/pdf-icon.png';
import docIcon from '../assets/doc-icon.png';
import xlsIcon from '../assets/xls.png';
import jpgIcon from '../assets/jpg-icon.png';
import pngIcon from '../assets/png-icon.png';
import pptxIcon from '../assets/pptx.png';
import movIcon from '../assets/mov.png';
import mp4Icon from '../assets/mp4.png';

const FileBreakdownDonut = ({ showEncryptionMessage = true, compact = false, semicircle = false, style = {} }) => {
  const { documents } = useDocuments();
  const [hoveredType, setHoveredType] = useState(null);
  const isMobile = useIsMobile();

  // Get file extension from document
  const getFileExtension = (doc) => {
    const filename = doc.filename || doc.name || '';
    const ext = filename.split('.').pop()?.toLowerCase() || '';
    return ext;
  };

  // Normalize extension - group uncommon types under 'other'
  const normalizeExtension = (ext) => {
    const mainTypes = {
      'pdf': 'pdf',
      'docx': 'docx',
      'doc': 'docx',
      'xlsx': 'xlsx',
      'xls': 'xlsx',
      'pptx': 'pptx',
      'ppt': 'pptx',
      'png': 'png',
      'jpg': 'jpg',
      'jpeg': 'jpg',
      'mov': 'mov',
      'mp4': 'mp4',
    };
    return mainTypes[ext] || 'other';
  };

  // Group documents by file extension
  const extensionBreakdown = {};
  let totalCount = 0;

  documents.forEach(doc => {
    const ext = getFileExtension(doc);
    const normalizedExt = normalizeExtension(ext);

    if (!extensionBreakdown[normalizedExt]) {
      extensionBreakdown[normalizedExt] = { count: 0 };
    }

    extensionBreakdown[normalizedExt].count++;
    totalCount++;
  });

  const totalFiles = documents.length;

  // Unified color system - exact hex values from icon backgrounds
  const colorMap = {
    'png': '#22C55E',   // Bright Green
    'jpg': '#16A34A',   // Forest Green
    'pdf': '#8B0000',   // Dark Red
    'docx': '#2563EB',  // Blue
    'xlsx': '#10B981',  // Teal Green
    'pptx': '#DC2626',  // Red
    'mov': '#3B82F6',   // Light Blue
    'mp4': '#A855F7',   // Purple
    'other': '#6B7280'  // Gray
  };

  // V2: 2×4 grid (8 items) - TXT/Other omitted for cleaner layout
  // Row 1: PNG, JPG, PDF, DOC
  // Row 2: MOV, XLS, MP4, PPTX
  const gridData = [
    { type: 'png', label: 'PNG', icon: pngIcon, color: colorMap['png'] },
    { type: 'jpg', label: 'JPG', icon: jpgIcon, color: colorMap['jpg'] },
    { type: 'pdf', label: 'PDF', icon: pdfIcon, color: colorMap['pdf'] },
    { type: 'docx', label: 'DOC', icon: docIcon, color: colorMap['docx'] },
    { type: 'mov', label: 'MOV', icon: movIcon, color: colorMap['mov'] },
    { type: 'xlsx', label: 'XLS', icon: xlsIcon, color: colorMap['xlsx'] },
    { type: 'mp4', label: 'MP4', icon: mp4Icon, color: colorMap['mp4'] },
    { type: 'pptx', label: 'PPTX', icon: pptxIcon, color: colorMap['pptx'] }
  ];

  // Filter to only show file types that exist in documents
  const activeGridData = gridData.filter(item => {
    const count = extensionBreakdown[item.type]?.count || 0;
    return count > 0;
  });

  // Use active data if files exist, otherwise show all (dimmed)
  const displayData = activeGridData.length > 0 ? activeGridData : gridData;

  return (
    <div style={{
<<<<<<< HEAD
      padding: isMobile ? '16px' : '24px',
=======
      padding: compact ? '16px' : '24px',
>>>>>>> f548e8cd
      background: 'white',
      borderRadius: isMobile ? '12px' : '14px',
      border: '1px solid #E6E6EC',
      display: 'flex',
      flexDirection: 'column',
      flex: 1,
      boxSizing: 'border-box',
<<<<<<< HEAD
      overflow: 'hidden',
      maxWidth: '100%',
=======
      height: '100%',
>>>>>>> f548e8cd
      ...style
    }}>
      {/* Header - V3: Reduced bottom margin */}
      <div style={{
        display: 'flex',
        justifyContent: 'space-between',
        alignItems: 'center',
        marginBottom: compact ? '4px' : '8px'
      }}>
        <div style={{
          color: '#32302C',
          fontSize: isMobile ? '16px' : '18px',
          fontFamily: 'Plus Jakarta Sans',
          fontWeight: '700',
          lineHeight: '26px'
        }}>
          File Breakdown
        </div>
      </div>

      {/* V3: Icon Grid with Soft Halo + Bar Animation */}
      <div style={{
        display: 'flex',
        flexDirection: 'column',
        alignItems: 'center',
        flex: 1,
        justifyContent: 'center'
      }}>
<<<<<<< HEAD
        {/* Icon Grid - responsive: 3 columns on mobile, 8 on desktop */}
        <div style={{
          display: 'grid',
          gridTemplateColumns: isMobile ? 'repeat(3, 1fr)' : 'repeat(8, 72px)',
          gap: isMobile ? '16px 12px' : '0 48px',
          marginTop: '8px',
          marginBottom: isMobile ? '16px' : '24px',
          justifyContent: 'center',
          width: '100%'
        }}>
          {displayData.map((item) => {
            const fileCount = extensionBreakdown[item.type]?.count || 0;
            const hasFiles = fileCount > 0;
            const isHovered = hoveredType === item.type;
            const otherIsHovered = hoveredType !== null && hoveredType !== item.type;

            return (
              <div
                key={item.type}
                style={{
                  display: 'flex',
                  flexDirection: 'column',
                  alignItems: 'center',
                  gap: '0px',
                  width: isMobile ? '100%' : 72,
                  opacity: !hasFiles ? 0.3 : (otherIsHovered ? 0.5 : 1),
                  transition: 'opacity 0.2s ease-out'
                }}
                onMouseEnter={() => hasFiles && setHoveredType(item.type)}
                onMouseLeave={() => setHoveredType(null)}
              >
                {/* Icon Container - tighter fit */}
=======
        {/* Icon Layout - Semicircle or Grid */}
        {semicircle ? (
          /* Zigzag Two-Row Layout - Perfectly Aligned */
          <div style={{
            display: 'flex',
            flexDirection: 'column',
            width: '100%',
            marginTop: 16,
            marginBottom: 16,
            gap: 12
          }}>
            {/* Row 1: Items 0, 2, 4, 6 */}
            <div style={{
              display: 'grid',
              gridTemplateColumns: 'repeat(4, 1fr)',
              width: '100%',
              paddingLeft: '2%',
              paddingRight: '2%'
            }}>
              {displayData.filter((_, index) => index % 2 === 0).map((item) => {
                const fileCount = extensionBreakdown[item.type]?.count || 0;
                const hasFiles = fileCount > 0;
                const isHovered = hoveredType === item.type;
                const otherIsHovered = hoveredType !== null && hoveredType !== item.type;

                return (
                  <div
                    key={item.type}
                    style={{
                      display: 'flex',
                      flexDirection: 'column',
                      alignItems: 'center',
                      gap: '4px',
                      opacity: !hasFiles ? 0.3 : (otherIsHovered ? 0.5 : 1),
                      transition: 'opacity 0.2s ease-out'
                    }}
                    onMouseEnter={() => hasFiles && setHoveredType(item.type)}
                    onMouseLeave={() => setHoveredType(null)}
                  >
                    <div
                      style={{
                        width: 64,
                        height: 64,
                        display: 'flex',
                        alignItems: 'center',
                        justifyContent: 'center',
                        cursor: hasFiles ? 'pointer' : 'default'
                      }}
                    >
                      <img
                        src={item.icon}
                        alt={item.label}
                        style={{
                          width: 64,
                          height: 64,
                          objectFit: 'contain',
                          transform: isHovered ? 'scale(1.1)' : 'scale(1)',
                          transition: 'transform 0.2s ease-out'
                        }}
                      />
                    </div>
                    <div style={{
                      fontSize: isHovered ? '14px' : '12px',
                      fontWeight: '600',
                      color: '#32302C',
                      fontFamily: 'Plus Jakarta Sans',
                      textAlign: 'center',
                      transform: isHovered ? 'scale(1.1)' : 'scale(1)',
                      transition: 'transform 0.2s ease-out, font-size 0.2s ease-out'
                    }}>
                      {item.label}
                    </div>
                    <div style={{
                      fontSize: isHovered ? '13px' : '11px',
                      fontWeight: '500',
                      color: '#6C6B6E',
                      fontFamily: 'Plus Jakarta Sans',
                      transform: isHovered ? 'scale(1.1)' : 'scale(1)',
                      transition: 'transform 0.2s ease-out, font-size 0.2s ease-out'
                    }}>
                      {fileCount}
                    </div>
                  </div>
                );
              })}
            </div>

            {/* Row 2: Items 1, 3, 5, 7 - offset by half a column to align between row 1 items */}
            <div style={{
              display: 'grid',
              gridTemplateColumns: 'repeat(4, 1fr)',
              width: '100%',
              paddingLeft: 'calc(2% + 11.5%)',
              paddingRight: 'calc(2% + 11.5%)'
            }}>
              {displayData.filter((_, index) => index % 2 === 1).map((item) => {
                const fileCount = extensionBreakdown[item.type]?.count || 0;
                const hasFiles = fileCount > 0;
                const isHovered = hoveredType === item.type;
                const otherIsHovered = hoveredType !== null && hoveredType !== item.type;

                return (
                  <div
                    key={item.type}
                    style={{
                      display: 'flex',
                      flexDirection: 'column',
                      alignItems: 'center',
                      gap: '4px',
                      opacity: !hasFiles ? 0.3 : (otherIsHovered ? 0.5 : 1),
                      transition: 'opacity 0.2s ease-out'
                    }}
                    onMouseEnter={() => hasFiles && setHoveredType(item.type)}
                    onMouseLeave={() => setHoveredType(null)}
                  >
                    <div
                      style={{
                        width: 64,
                        height: 64,
                        display: 'flex',
                        alignItems: 'center',
                        justifyContent: 'center',
                        cursor: hasFiles ? 'pointer' : 'default'
                      }}
                    >
                      <img
                        src={item.icon}
                        alt={item.label}
                        style={{
                          width: 64,
                          height: 64,
                          objectFit: 'contain',
                          transform: isHovered ? 'scale(1.1)' : 'scale(1)',
                          transition: 'transform 0.2s ease-out'
                        }}
                      />
                    </div>
                    <div style={{
                      fontSize: isHovered ? '14px' : '12px',
                      fontWeight: '600',
                      color: '#32302C',
                      fontFamily: 'Plus Jakarta Sans',
                      textAlign: 'center',
                      transform: isHovered ? 'scale(1.1)' : 'scale(1)',
                      transition: 'transform 0.2s ease-out, font-size 0.2s ease-out'
                    }}>
                      {item.label}
                    </div>
                    <div style={{
                      fontSize: isHovered ? '13px' : '11px',
                      fontWeight: '500',
                      color: '#6C6B6E',
                      fontFamily: 'Plus Jakarta Sans',
                      transform: isHovered ? 'scale(1.1)' : 'scale(1)',
                      transition: 'transform 0.2s ease-out, font-size 0.2s ease-out'
                    }}>
                      {fileCount}
                    </div>
                  </div>
                );
              })}
            </div>
          </div>
        ) : (
          /* Grid Layout - 8×1 single row */
          <div style={{
            display: 'grid',
            gridTemplateColumns: compact ? 'repeat(8, 48px)' : 'repeat(8, 72px)',
            gap: compact ? '0 24px' : '0 48px',
            marginTop: compact ? '4px' : '8px',
            marginBottom: compact ? '12px' : '24px',
            justifyContent: 'center'
          }}>
            {displayData.map((item) => {
              const fileCount = extensionBreakdown[item.type]?.count || 0;
              const hasFiles = fileCount > 0;
              const isHovered = hoveredType === item.type;
              const otherIsHovered = hoveredType !== null && hoveredType !== item.type;

              return (
>>>>>>> f548e8cd
                <div
                  key={item.type}
                  style={{
<<<<<<< HEAD
                    width: isMobile ? 40 : 72,
                    height: isMobile ? 40 : 72,
=======
>>>>>>> f548e8cd
                    display: 'flex',
                    flexDirection: 'column',
                    alignItems: 'center',
                    gap: '0px',
                    width: compact ? 48 : 72,
                    opacity: !hasFiles ? 0.3 : (otherIsHovered ? 0.5 : 1),
                    transform: isHovered ? 'scale(1.08)' : 'scale(1)',
                    transition: 'opacity 0.2s ease-out, transform 0.2s ease-out',
                    cursor: hasFiles ? 'pointer' : 'default'
                  }}
                  onMouseEnter={() => hasFiles && setHoveredType(item.type)}
                  onMouseLeave={() => setHoveredType(null)}
                >
<<<<<<< HEAD
                  {/* Icon - responsive size */}
                  <img
                    src={item.icon}
                    alt={item.label}
                    style={{
                      width: isMobile ? 40 : 72,
                      height: isMobile ? 40 : 72,
                      objectFit: 'contain',
                      transform: isHovered ? 'scale(1.1)' : 'scale(1)',
                      transition: 'transform 0.2s ease-out'
                    }}
                  />
                </div>

                {/* Labels - tight spacing */}
                <div style={{
                  display: 'flex',
                  flexDirection: 'column',
                  alignItems: 'center',
                  gap: '2px',
                  textAlign: 'center'
                }}>
                  <div style={{
                    fontSize: isMobile ? '12px' : '14px',
                    fontWeight: '500',
                    color: '#32302C',
                    fontFamily: 'Plus Jakarta Sans'
                  }}>
                    {item.label}
=======
                  {/* Icon Container - tighter fit */}
                  <div
                    style={{
                      width: compact ? 48 : 72,
                      height: compact ? 48 : 72,
                      display: 'flex',
                      alignItems: 'center',
                      justifyContent: 'center'
                    }}
                  >
                    {/* Icon */}
                    <img
                      src={item.icon}
                      alt={item.label}
                      style={{
                        width: compact ? 48 : 72,
                        height: compact ? 48 : 72,
                        objectFit: 'contain'
                      }}
                    />
>>>>>>> f548e8cd
                  </div>

                  {/* Labels - tight spacing */}
                  <div style={{
<<<<<<< HEAD
                    fontSize: isMobile ? '10px' : '12px',
                    fontWeight: '400',
                    color: '#6C6B6E',
                    fontFamily: 'Plus Jakarta Sans'
=======
                    display: 'flex',
                    flexDirection: 'column',
                    alignItems: 'center',
                    gap: compact ? '0px' : '2px',
                    textAlign: 'center'
>>>>>>> f548e8cd
                  }}>
                    <div style={{
                      fontSize: compact ? '11px' : '14px',
                      fontWeight: '500',
                      color: '#32302C',
                      fontFamily: 'Plus Jakarta Sans'
                    }}>
                      {item.label}
                    </div>
                    <div style={{
                      fontSize: compact ? '10px' : '12px',
                      fontWeight: '400',
                      color: '#6C6B6E',
                      fontFamily: 'Plus Jakarta Sans'
                    }}>
                      {fileCount} {fileCount === 1 ? 'File' : 'Files'}
                    </div>
                  </div>
                </div>
              );
            })}
          </div>
        )}

        {/* Files Bar - V3: Hover animation with segment highlight */}
        <div style={{
          display: 'flex',
          flexDirection: 'column',
          gap: compact ? '4px' : '8px',
          width: '100%'
        }}>
          <div style={{
            display: 'flex',
            justifyContent: 'space-between',
            alignItems: 'center'
          }}>
            <div style={{
              color: '#32302C',
              fontSize: compact ? '14px' : '16px',
              fontFamily: 'Plus Jakarta Sans',
              fontWeight: '700',
              lineHeight: '24px'
            }}>
              Files
            </div>
            <div style={{
              color: '#6C6B6E',
              fontSize: compact ? '14px' : '16px',
              fontFamily: 'Plus Jakarta Sans',
              fontWeight: '700',
              lineHeight: '24px'
            }}>
              {totalFiles} Files
            </div>
          </div>

          {/* Progress bar - V3: Animated segments on hover */}
          <div style={{
            width: '100%',
            height: compact ? '8px' : '10px',
            background: '#F3F3F5',
            borderRadius: '100px',
            overflow: 'hidden',
            display: 'flex',
            position: 'relative'
          }}>
            {gridData.map((item) => {
              const count = extensionBreakdown[item.type]?.count || 0;
              const widthPercent = totalCount > 0 ? (count / totalCount) * 100 : 0;
              if (widthPercent === 0) return null;

              const isHovered = hoveredType === item.type;
              const otherIsHovered = hoveredType !== null && hoveredType !== item.type;

              return (
                <div
                  key={item.type}
                  style={{
                    width: `${widthPercent}%`,
                    height: '100%',
                    background: item.color,
                    opacity: isHovered ? 1.0 : (otherIsHovered ? 0.4 : 0.8),
                    transform: isHovered ? 'scaleY(1.3)' : 'scaleY(1)',
                    transformOrigin: 'center',
                    transition: 'opacity 0.2s ease-out, transform 0.2s ease-out',
                    cursor: 'pointer',
                    borderRadius: '2px'
                  }}
                  onMouseEnter={() => setHoveredType(item.type)}
                  onMouseLeave={() => setHoveredType(null)}
                />
              );
            })}
          </div>
        </div>

        {/* Encryption Message - below Files bar */}
        {showEncryptionMessage && (
          <div style={{
            display: 'flex',
            alignItems: 'center',
            gap: 8,
            marginTop: 16,
            paddingTop: 16,
            borderTop: '1px solid #A2A2A7',
            width: '100%'
          }}>
            {/* Shield icon */}
            <svg
              width="16"
              height="16"
              viewBox="0 0 16 16"
              fill="none"
              style={{ flexShrink: 0 }}
            >
              <path
                d="M8 1.33333L2.66667 4V7.33333C2.66667 11 5.2 14.4 8 15.3333C10.8 14.4 13.3333 11 13.3333 7.33333V4L8 1.33333Z"
                stroke="#6C6B6E"
                strokeWidth="1.2"
                strokeLinecap="round"
                strokeLinejoin="round"
              />
            </svg>
            <div style={{
              fontSize: 12,
              fontWeight: 400,
              color: '#6C6B6E',
              fontFamily: 'Plus Jakarta Sans',
              lineHeight: 1.5
            }}>
              Your workspace is encrypted. All documents and conversations are private and secure.
            </div>
          </div>
        )}
      </div>
    </div>
  );
};

export default FileBreakdownDonut;<|MERGE_RESOLUTION|>--- conflicted
+++ resolved
@@ -99,24 +99,15 @@
 
   return (
     <div style={{
-<<<<<<< HEAD
-      padding: isMobile ? '16px' : '24px',
-=======
       padding: compact ? '16px' : '24px',
->>>>>>> f548e8cd
       background: 'white',
-      borderRadius: isMobile ? '12px' : '14px',
+      borderRadius: '14px',
       border: '1px solid #E6E6EC',
       display: 'flex',
       flexDirection: 'column',
       flex: 1,
       boxSizing: 'border-box',
-<<<<<<< HEAD
-      overflow: 'hidden',
-      maxWidth: '100%',
-=======
       height: '100%',
->>>>>>> f548e8cd
       ...style
     }}>
       {/* Header - V3: Reduced bottom margin */}
@@ -128,7 +119,7 @@
       }}>
         <div style={{
           color: '#32302C',
-          fontSize: isMobile ? '16px' : '18px',
+          fontSize: '18px',
           fontFamily: 'Plus Jakarta Sans',
           fontWeight: '700',
           lineHeight: '26px'
@@ -145,40 +136,6 @@
         flex: 1,
         justifyContent: 'center'
       }}>
-<<<<<<< HEAD
-        {/* Icon Grid - responsive: 3 columns on mobile, 8 on desktop */}
-        <div style={{
-          display: 'grid',
-          gridTemplateColumns: isMobile ? 'repeat(3, 1fr)' : 'repeat(8, 72px)',
-          gap: isMobile ? '16px 12px' : '0 48px',
-          marginTop: '8px',
-          marginBottom: isMobile ? '16px' : '24px',
-          justifyContent: 'center',
-          width: '100%'
-        }}>
-          {displayData.map((item) => {
-            const fileCount = extensionBreakdown[item.type]?.count || 0;
-            const hasFiles = fileCount > 0;
-            const isHovered = hoveredType === item.type;
-            const otherIsHovered = hoveredType !== null && hoveredType !== item.type;
-
-            return (
-              <div
-                key={item.type}
-                style={{
-                  display: 'flex',
-                  flexDirection: 'column',
-                  alignItems: 'center',
-                  gap: '0px',
-                  width: isMobile ? '100%' : 72,
-                  opacity: !hasFiles ? 0.3 : (otherIsHovered ? 0.5 : 1),
-                  transition: 'opacity 0.2s ease-out'
-                }}
-                onMouseEnter={() => hasFiles && setHoveredType(item.type)}
-                onMouseLeave={() => setHoveredType(null)}
-              >
-                {/* Icon Container - tighter fit */}
-=======
         {/* Icon Layout - Semicircle or Grid */}
         {semicircle ? (
           /* Zigzag Two-Row Layout - Perfectly Aligned */
@@ -343,14 +300,15 @@
             </div>
           </div>
         ) : (
-          /* Grid Layout - 8×1 single row */
+          /* Grid Layout - 8×1 single row on desktop, 3 columns on mobile */
           <div style={{
             display: 'grid',
-            gridTemplateColumns: compact ? 'repeat(8, 48px)' : 'repeat(8, 72px)',
-            gap: compact ? '0 24px' : '0 48px',
+            gridTemplateColumns: isMobile ? 'repeat(3, 1fr)' : (compact ? 'repeat(8, 48px)' : 'repeat(8, 72px)'),
+            gap: isMobile ? '16px 12px' : (compact ? '0 24px' : '0 48px'),
             marginTop: compact ? '4px' : '8px',
             marginBottom: compact ? '12px' : '24px',
-            justifyContent: 'center'
+            justifyContent: 'center',
+            width: isMobile ? '100%' : 'auto'
           }}>
             {displayData.map((item) => {
               const fileCount = extensionBreakdown[item.type]?.count || 0;
@@ -359,20 +317,14 @@
               const otherIsHovered = hoveredType !== null && hoveredType !== item.type;
 
               return (
->>>>>>> f548e8cd
                 <div
                   key={item.type}
                   style={{
-<<<<<<< HEAD
-                    width: isMobile ? 40 : 72,
-                    height: isMobile ? 40 : 72,
-=======
->>>>>>> f548e8cd
                     display: 'flex',
                     flexDirection: 'column',
                     alignItems: 'center',
                     gap: '0px',
-                    width: compact ? 48 : 72,
+                    width: isMobile ? 40 : (compact ? 48 : 72),
                     opacity: !hasFiles ? 0.3 : (otherIsHovered ? 0.5 : 1),
                     transform: isHovered ? 'scale(1.08)' : 'scale(1)',
                     transition: 'opacity 0.2s ease-out, transform 0.2s ease-out',
@@ -381,42 +333,11 @@
                   onMouseEnter={() => hasFiles && setHoveredType(item.type)}
                   onMouseLeave={() => setHoveredType(null)}
                 >
-<<<<<<< HEAD
-                  {/* Icon - responsive size */}
-                  <img
-                    src={item.icon}
-                    alt={item.label}
-                    style={{
-                      width: isMobile ? 40 : 72,
-                      height: isMobile ? 40 : 72,
-                      objectFit: 'contain',
-                      transform: isHovered ? 'scale(1.1)' : 'scale(1)',
-                      transition: 'transform 0.2s ease-out'
-                    }}
-                  />
-                </div>
-
-                {/* Labels - tight spacing */}
-                <div style={{
-                  display: 'flex',
-                  flexDirection: 'column',
-                  alignItems: 'center',
-                  gap: '2px',
-                  textAlign: 'center'
-                }}>
-                  <div style={{
-                    fontSize: isMobile ? '12px' : '14px',
-                    fontWeight: '500',
-                    color: '#32302C',
-                    fontFamily: 'Plus Jakarta Sans'
-                  }}>
-                    {item.label}
-=======
                   {/* Icon Container - tighter fit */}
                   <div
                     style={{
-                      width: compact ? 48 : 72,
-                      height: compact ? 48 : 72,
+                      width: isMobile ? 40 : (compact ? 48 : 72),
+                      height: isMobile ? 40 : (compact ? 48 : 72),
                       display: 'flex',
                       alignItems: 'center',
                       justifyContent: 'center'
@@ -427,28 +348,20 @@
                       src={item.icon}
                       alt={item.label}
                       style={{
-                        width: compact ? 48 : 72,
-                        height: compact ? 48 : 72,
+                        width: isMobile ? 40 : (compact ? 48 : 72),
+                        height: isMobile ? 40 : (compact ? 48 : 72),
                         objectFit: 'contain'
                       }}
                     />
->>>>>>> f548e8cd
                   </div>
 
                   {/* Labels - tight spacing */}
                   <div style={{
-<<<<<<< HEAD
-                    fontSize: isMobile ? '10px' : '12px',
-                    fontWeight: '400',
-                    color: '#6C6B6E',
-                    fontFamily: 'Plus Jakarta Sans'
-=======
                     display: 'flex',
                     flexDirection: 'column',
                     alignItems: 'center',
                     gap: compact ? '0px' : '2px',
                     textAlign: 'center'
->>>>>>> f548e8cd
                   }}>
                     <div style={{
                       fontSize: compact ? '11px' : '14px',
