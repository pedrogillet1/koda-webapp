import React, { useState, useEffect, useRef, useMemo } from 'react';
import ReactMarkdown from 'react-markdown';
import remarkGfm from 'remark-gfm';
import { ReactComponent as AttachmentIcon } from '../assets/Paperclip.svg';
import { ReactComponent as SendIcon } from '../assets/arrow-narrow-up.svg';
import { ReactComponent as CheckIcon } from '../assets/check.svg';
import logo from '../assets/logo1.svg';
import kodaLogoSvg from '../assets/koda-logo_1.svg';
import sphere from '../assets/sphere.svg';
import * as chatService from '../services/chatService';
import useStreamingText from '../hooks/useStreamingText';
import VoiceInput from './VoiceInput';
import { useNavigate, useLocation } from 'react-router-dom';
import pdfIcon from '../assets/pdf-icon.svg';
import docIcon from '../assets/doc-icon.svg';
import txtIcon from '../assets/txt-icon.svg';
import xlsIcon from '../assets/xls.svg';
import jpgIcon from '../assets/jpg-icon.svg';
import pngIcon from '../assets/png-icon.svg';
import pptxIcon from '../assets/pptx.svg';
import movIcon from '../assets/mov.svg';
import mp4Icon from '../assets/mp4.svg';
import mp3Icon from '../assets/mp3.svg';
import GeneratedDocumentCard from './GeneratedDocumentCard';
import DocumentCard from './DocumentCard';
import DocumentPreviewModal from './DocumentPreviewModal';

// Module-level variable to prevent duplicate socket initialization across all instances
let globalSocketInitialized = false;
let globalProcessedMessageIds = new Set();
let globalListenersAttached = false;

const ChatInterface = ({ currentConversation, onConversationUpdate, onConversationCreated }) => {
    const navigate = useNavigate();
    const location = useLocation();
    const [message, setMessage] = useState('');
    const [messages, setMessages] = useState([]);
    const [isLoading, setIsLoading] = useState(false);
    const [user, setUser] = useState(null);
    const [streamingMessage, setStreamingMessage] = useState('');
    const [pendingFiles, setPendingFiles] = useState([]);      // Files attached but not yet sent
    const [uploadingFiles, setUploadingFiles] = useState([]);  // Files currently being uploaded
    const [attachedDocuments, setAttachedDocuments] = useState([]);
    const [showNotification, setShowNotification] = useState(false);
    const [notificationType, setNotificationType] = useState('success');
    const [uploadedCount, setUploadedCount] = useState(0);
    const [copiedMessageId, setCopiedMessageId] = useState(null);
    const [currentStage, setCurrentStage] = useState({ stage: 'searching', message: 'Searching documents...' });
    const [researchMode, setResearchMode] = useState(false);
    const [showResearchSuggestion, setShowResearchSuggestion] = useState(false);
    const [expandedSources, setExpandedSources] = useState({});
    const [previewDocument, setPreviewDocument] = useState(null);
    const [showPreviewModal, setShowPreviewModal] = useState(false);
    const [researchProgress, setResearchProgress] = useState(null);
    const [isDraggingOver, setIsDraggingOver] = useState(false);
    const [uploadProgress, setUploadProgress] = useState({}); // Track progress for each file
    const messagesEndRef = useRef(null);
    const messagesContainerRef = useRef(null);
    const inputRef = useRef(null);
    const fileInputRef = useRef(null);
    const justCreatedConversationId = useRef(null);
    const abortControllerRef = useRef(null);
    const manuallyRemovedDocumentRef = useRef(false);
    const pendingMessageRef = useRef(null); // Queue final message data until animation completes
    const dragCounterRef = useRef(0); // Track drag enter/leave for nested elements

    // Use streaming hook for the current AI response (5ms = 200 chars/sec for fast smooth streaming)
    const { displayedText, isStreaming } = useStreamingText(streamingMessage, 5);

    // Helper function to get file icon based on extension
    const getFileIcon = (filename) => {
        console.log('🎨 Getting icon for filename:', filename);
        if (!filename) {
            console.log('⚠️ No filename provided, using default docIcon');
            return docIcon;
        }
        const ext = filename.toLowerCase();
        console.log('🔍 File extension:', ext);

        if (ext.match(/\.(pdf)$/)) return pdfIcon;
        if (ext.match(/\.(jpg|jpeg)$/)) return jpgIcon;
        if (ext.match(/\.(png)$/)) return pngIcon;
        if (ext.match(/\.(doc|docx)$/)) return docIcon;
        if (ext.match(/\.(xls|xlsx)$/)) return xlsIcon;
        if (ext.match(/\.(txt)$/)) return txtIcon;
        if (ext.match(/\.(ppt|pptx)$/)) {
            console.log('✅ Matched PowerPoint, returning pptxIcon');
            return pptxIcon;
        }
        if (ext.match(/\.(mov)$/)) return movIcon;
        if (ext.match(/\.(mp4)$/)) return mp4Icon;
        if (ext.match(/\.(mp3)$/)) return mp3Icon;

        console.log('⚠️ No match found, using default docIcon');
        return docIcon; // Default icon
    };

    // Helper function to check if file is an image
    const isImageFile = (file) => {
        if (!file) return false;
        // Check MIME type if available (for File objects)
        if (file.type) {
            return file.type.startsWith('image/');
        }
        // Fallback to filename extension check (for uploaded documents)
        if (file.name) {
            const ext = file.name.toLowerCase();
            return ext.match(/\.(jpg|jpeg|png|gif|webp|bmp|svg|tiff|tif)$/);
        }
        return false;
    };

    // Custom link component for document navigation
    const DocumentLink = ({ href, children }) => {
        // Check if this is a document link (starts with #doc-)
        if (href && href.startsWith('#doc-')) {
            const documentId = href.replace('#doc-', '');

            return (
                <a
                    href="#"
                    onClick={(e) => {
                        e.preventDefault();
                        navigate(`/document/${documentId}`);
                    }}
                    style={{
                        color: '#3B82F6',
                        textDecoration: 'underline',
                        cursor: 'pointer',
                        fontWeight: '600'
                    }}
                    onMouseEnter={(e) => {
                        e.target.style.color = '#2563EB';
                    }}
                    onMouseLeave={(e) => {
                        e.target.style.color = '#3B82F6';
                    }}
                >
                    {children}
                </a>
            );
        }

        // Regular link
        return <a href={href} target="_blank" rel="noopener noreferrer">{children}</a>;
    };

    // Scroll to bottom function
    const scrollToBottom = () => {
        if (messagesContainerRef.current) {
            messagesContainerRef.current.scrollTop = messagesContainerRef.current.scrollHeight;
        }
    };

    useEffect(() => {
        // Fetch fresh user info from API
        const fetchUserInfo = async () => {
            const token = localStorage.getItem('accessToken');
            if (token) {
                try {
                    const response = await fetch(`${process.env.REACT_APP_API_URL}/api/auth/me`, {
                        headers: {
                            'Authorization': `Bearer ${token}`
                        }
                    });
                    if (response.ok) {
                        const data = await response.json();
                        setUser(data.user);
                        localStorage.setItem('user', JSON.stringify(data.user));
                    }
                } catch (error) {
                    console.error('Error fetching user info:', error);
                    // Fallback to localStorage
                    const userInfo = localStorage.getItem('user');
                    if (userInfo) {
                        setUser(JSON.parse(userInfo));
                    }
                }
            }
        };

        fetchUserInfo();

        // Initialize socket connection ONLY ONCE using global variable
        if (globalSocketInitialized) {
            console.log('⚠️ Socket already initialized globally, skipping');
            return;
        }

        const token = localStorage.getItem('accessToken');
        if (token) {
            console.log('🔌 Initializing socket connection...');
            globalSocketInitialized = true;

            chatService.initializeSocket(token);

            // IMPORTANT: Remove any existing listeners first to prevent duplicates
            chatService.removeMessageListeners();

            console.log('📡 Attaching global message listeners...');

            // Listen for new messages - ONLY ATTACH ONCE
            chatService.onNewMessage((data) => {
                    console.log('=== WEBSOCKET MESSAGE RECEIVED (COMPLETE) ===');
                    console.log('📨 Message Data:', data);

                    // Use the assistant message ID as unique identifier
                    const messageId = data.assistantMessage.id;
                    console.log('Message ID:', messageId);
                    console.log('Already processed?', globalProcessedMessageIds.has(messageId));
                    console.log('Processed IDs:', Array.from(globalProcessedMessageIds));

                    // Check if we've already processed this message
                    if (globalProcessedMessageIds.has(messageId)) {
                        console.log('⚠️ Duplicate message detected, skipping:', messageId);
                        return;
                    }

                    // Mark this message as processed
                    globalProcessedMessageIds.add(messageId);
                    console.log('✅ Message marked as processed:', messageId);

                    // Check if conversation title was updated
                    if (data.conversationTitle && data.conversationTitle !== 'New Chat') {
                        console.log('📝 Conversation title updated:', data.conversationTitle);
                        // Notify parent to update the conversation list
                        if (onConversationUpdate) {
                            onConversationUpdate({
                                id: data.conversationId,
                                title: data.conversationTitle
                            });
                        }
                    }

                    // CRITICAL FIX: Queue message instead of immediately clearing streaming
                    // Let the useEffect wait for animation to complete before processing
                    console.log('📬 Queueing message to wait for streaming animation to complete');

                    // ✅ FIX: Preserve attachedFiles from optimistic message (WebSocket path)
                    const optimisticUserMsg = messages.find(m => m.isOptimistic && m.role === 'user');
                    const userMessageWithAttachments = {
                        ...data.userMessage,
                        attachedFiles: optimisticUserMsg?.attachedFiles || data.userMessage?.attachedFiles || []
                    };

                    pendingMessageRef.current = {
                        userMessage: userMessageWithAttachments,
                        assistantMessage: data.assistantMessage
                    };
                    console.log('=== MESSAGE QUEUED - WAITING FOR ANIMATION ===');
                });

            // Listen for message chunks (real-time streaming)
            chatService.onMessageChunk((data) => {
                console.log('📦 Received chunk:', data.chunk);
                // Append chunk to streaming message
                setStreamingMessage(prev => prev + data.chunk);
            });

            // Listen for message stages (thinking, analyzing, etc.)
            chatService.onMessageStage((data) => {
                console.log('🎭 Message stage:', data.stage, data.message);
                // Update current stage for display
                setCurrentStage({ stage: data.stage, message: data.message });
                // Ensure loading is visible
                setIsLoading(true);
            });

            chatService.onMessageError((error) => {
                console.error('❌ Message error:', error);
                setIsLoading(false);
                setStreamingMessage('');
            });

            // Listen for research progress updates
            chatService.onResearchProgress((data) => {
                console.log('🔬 Research progress:', data.stage, data.message);
                setResearchProgress({
                    stage: data.stage,
                    message: data.message
                });
                // Clear progress when complete
                if (data.stage === 'complete') {
                    setTimeout(() => setResearchProgress(null), 2000);
                }
            });

            // Listen for message aborted event
            chatService.onMessageAborted((data) => {
                console.log('🛑 Message generation aborted:', data.conversationId);
                setIsLoading(false);
                setStreamingMessage('');
                setCurrentStage({ stage: 'searching', message: 'Searching documents...' });

                // Add "Stopped Searching" message to chat
                const stoppedMessage = {
                    id: `stopped-${Date.now()}`,
                    role: 'assistant',
                    content: '⏸️ **Stopped Searching**',
                    createdAt: new Date().toISOString(),
                };
                setMessages((prev) => [...prev, stoppedMessage]);
            });

            // Listen for message complete event (CRITICAL: ensures message appears after streaming)
            chatService.onMessageComplete((data) => {
                console.log('✅ Message streaming complete event received:', data.conversationId);
                // Force processing of pending message immediately, even if animation is still running
                // This prevents the "second query needs refresh" bug
                setTimeout(() => {
                    if (pendingMessageRef.current) {
                        console.log('🚀 Force-processing pending message from message-complete event');
                        const pending = pendingMessageRef.current;
                        pendingMessageRef.current = null;

                        // Clear streaming states
                        setStreamingMessage('');
                        setIsLoading(false);

                        // Add final messages to history
                        setMessages((prev) => {
                            const assistantExists = prev.some(msg => msg.id === pending.assistantMessage.id);

                            if (assistantExists) {
                                console.log('⚠️ Message already exists, skipping:', pending.assistantMessage.id);
                                return prev;
                            }

                            console.log('✅ Adding messages from message-complete handler');
                            const withoutOptimistic = prev.filter(m => {
                                if (m.isOptimistic) return false;
                                if (m.id === pending.userMessage?.id || m.id === pending.assistantMessage?.id) return false;
                                return true;
                            });
                            return [...withoutOptimistic, pending.userMessage, pending.assistantMessage];
                        });
                    }
                }, 100); // Small delay to let final chunk arrive
            });
        }

        return () => {
            console.log('🧹 Cleaning up socket listeners (keeping global flag)');
            // Don't reset globalSocketInitialized to prevent re-initialization in StrictMode
            // Only remove listeners for this component instance
        };
    }, []);

    useEffect(() => {
        // Load conversation messages when conversation changes
        console.log('🔄 currentConversation changed:', currentConversation?.id);
        console.log('📌 justCreatedConversationId:', justCreatedConversationId.current);

        if (currentConversation?.id) {
            // Check if this is a new conversation we just created for sending a message
            if (justCreatedConversationId.current === currentConversation.id) {
                console.log('⏭️ Skipping loadConversation - just created this conversation with messages locally');
                justCreatedConversationId.current = null; // Reset the flag
                // CRITICAL: DO NOT clear attachments here, as we need them for the message being sent.
            } else {
                // Additional check: Don't reload if we have optimistic messages (messages being sent)
                const hasOptimisticMessages = messages.some(msg => msg.isOptimistic);
                if (hasOptimisticMessages) {
                    console.log('⏭️ Skipping loadConversation - optimistic messages in progress');
                } else {
                    // This block runs when the user MANUALLY clicks a different conversation.
                    console.log('🔃 Loading conversation from server...');
                    loadConversation(currentConversation.id);

                    // ✅ FIX: Only clear attachments when the user manually switches to a different chat.
                    console.log('🧹 Clearing attachments - user switched to a different conversation');
                    setAttachedDocument(null);
                    setPendingFiles([]);
                    manuallyRemovedDocumentRef.current = false;
                }
            }

            console.log('📡 Joining conversation room:', currentConversation.id);
            chatService.joinConversation(currentConversation.id);
            setStreamingMessage('');
            setCurrentStage({ stage: 'searching', message: 'Searching documents...' });

        } else {
            // This block runs when the user clicks "New Chat", resulting in currentConversation being null.
            // ✅ FIX: This is a safe place to clear attachments.
            console.log('🧹 Clearing attachments - new chat started');
            setAttachedDocument(null);
            setPendingFiles([]);
            manuallyRemovedDocumentRef.current = false;
        }

        return () => {
            if (currentConversation?.id) {
                console.log('👋 Leaving conversation room:', currentConversation.id);
                chatService.leaveConversation(currentConversation.id);
            }
        };
    // eslint-disable-next-line react-hooks/exhaustive-deps
    }, [currentConversation]);

    // CRITICAL FIX: Wait for streaming animation to complete before adding final message
    // This prevents the animation from being cut off mid-sentence
    useEffect(() => {
        if (!isStreaming && pendingMessageRef.current) {
            console.log('✅ Streaming animation completed - processing pending message');
            const pending = pendingMessageRef.current;
            pendingMessageRef.current = null;

            // Clear streaming message
            setStreamingMessage('');
            setIsLoading(false);

            // Add final messages to history
            setMessages((prev) => {
                // Triple-check if message already exists in the array
                const assistantExists = prev.some(msg => msg.id === pending.assistantMessage.id);

                if (assistantExists) {
                    console.log('⚠️ Message already exists in state, skipping:', pending.assistantMessage.id);
                    return prev;
                }

                console.log('✅ Replacing optimistic user message with real one + adding assistant message');
                console.log('Current message count:', prev.length);

                // Replace optimistic user message with real one, then add assistant message
                const withoutOptimistic = prev.filter(m => {
                    if (m.isOptimistic) return false;
                    if (m.id === pending.userMessage?.id || m.id === pending.assistantMessage?.id) return false;
                    return true;
                });
                return [...withoutOptimistic, pending.userMessage, pending.assistantMessage];
            });
        }
    }, [isStreaming]);

    useEffect(() => {
        // Scroll to bottom when new messages arrive
        console.log('📨 Messages array changed:', messages.length, 'messages');
        console.log('🔢 Message IDs in array:', messages.map(m => ({ id: m.id, role: m.role, content: m.content?.substring(0, 30) })));
        scrollToBottom();
    }, [messages]);

    // Auto-scroll while streaming (only if user is near bottom)
    useEffect(() => {
        if (displayedText && messagesContainerRef.current) {
            const { scrollTop, scrollHeight, clientHeight } = messagesContainerRef.current;
            const isNearBottom = scrollHeight - scrollTop - clientHeight < 150;

            // Only auto-scroll if user is already near the bottom
            if (isNearBottom) {
                scrollToBottom();
            }
        }
    }, [displayedText]);

    // Delayed scroll to ensure DOM is updated (only for new messages, not during streaming)
    useEffect(() => {
        if (!streamingMessage && messages.length > 0) {
            const timer = setTimeout(scrollToBottom, 100);
            return () => clearTimeout(timer);
        }
    }, [messages.length]); // Only depend on message count, not content

    // Focus input on mount
    useEffect(() => {
        inputRef.current?.focus();
    }, []);

    // Focus input when conversation changes
    useEffect(() => {
        setTimeout(() => {
            inputRef.current?.focus();
        }, 100);
    }, [currentConversation]);

    // Focus input when loading state changes (after receiving response)
    useEffect(() => {
        if (!isLoading) {
            setTimeout(() => {
                inputRef.current?.focus();
            }, 100);
        }
    }, [isLoading]);

    // REMOVED: Research mode detection - popup disabled per user request
    // useEffect(() => {
    //     if (researchMode || !message) {
    //         setShowResearchSuggestion(false);
    //         return;
    //     }

    //     const researchKeywords = [
    //         'latest', 'recent', 'current', 'today', 'now', 'news',
    //         'stock', 'price', 'weather', 'what\'s happening',
    //         'update', 'breaking', 'trending', 'live', 'real-time',
    //         'currency', 'exchange rate', 'bitcoin', 'crypto',
    //         'sports score', 'election', 'market', 'economic'
    //     ];

    //     const messageLower = message.toLowerCase();
    //     const needsWeb = researchKeywords.some(keyword => messageLower.includes(keyword));
    //     setShowResearchSuggestion(needsWeb);
    // }, [message, researchMode]);

    // Handle documentId from URL parameter (Ask Koda feature)
    useEffect(() => {
        const searchParams = new URLSearchParams(location.search);
        const documentId = searchParams.get('documentId');

        // Don't re-attach if user manually removed it
        if (manuallyRemovedDocumentRef.current) {
            console.log('⏭️ Skipping document attachment - user manually removed it');
            return;
        }

        if (documentId && attachedDocuments.length === 0) {
            console.log('📎 Document ID found in URL:', documentId);

            // Fetch document info
            const fetchDocumentInfo = async () => {
                try {
                    const token = localStorage.getItem('accessToken');
                    const response = await fetch(`${process.env.REACT_APP_API_URL}/api/documents/${documentId}/status`, {
                        headers: {
                            'Authorization': `Bearer ${token}`
                        }
                    });

                    if (response.ok) {
                        const data = await response.json();
                        console.log('✅ Document loaded:', data);

                        // Create a File-like object to set as attached document
                        setAttachedDocuments([{
                            id: data.documentId,
                            name: data.filename,
                            type: 'application/pdf', // Default type since it's not in status response
                            size: 0 // Size not available in status response
                        }]);

                        // Remove documentId from URL to avoid re-attaching on refresh
                        navigate(window.location.pathname, { replace: true });
                    } else {
                        console.error('❌ Failed to fetch document:', response.status);
                    }
                } catch (error) {
                    console.error('❌ Error fetching document:', error);
                }
            };

            fetchDocumentInfo();
        }
<<<<<<< HEAD
    }, [location.search]); // ✅ FIX: Removed attachedDocument dependency to prevent re-triggering

    // Simulate upload progress animation
    useEffect(() => {
        if (uploadingFiles.length > 0) {
            // Initialize progress for each file
            const initialProgress = {};
            uploadingFiles.forEach((_, index) => {
                initialProgress[index] = 0;
            });
            setUploadProgress(initialProgress);

            // Animate progress from 0 to 90% over 3 seconds
            const interval = setInterval(() => {
                setUploadProgress(prev => {
                    const updated = { ...prev };
                    let allComplete = true;
                    uploadingFiles.forEach((_, index) => {
                        if (updated[index] < 90) {
                            updated[index] = Math.min(90, (updated[index] || 0) + 3);
                            allComplete = false;
                        }
                    });
                    return updated;
                });
            }, 100);

            return () => clearInterval(interval);
        } else {
            // Clear progress when no files uploading
            setUploadProgress({});
        }
    }, [uploadingFiles.length]);
=======
    }, [location.search]);
>>>>>>> 00ac0520

    const loadConversation = async (conversationId) => {
        try {
            const conversation = await chatService.getConversation(conversationId);
            const loadedMessages = conversation.messages || [];

            console.log(`📥 API returned ${loadedMessages.length} messages`);

            // Deduplicate messages by ID to prevent duplicate key warnings
            const uniqueMessages = [];
            const seenIds = new Set();
            let duplicatesRemoved = 0;

            for (const msg of loadedMessages) {
                if (msg.id && !seenIds.has(msg.id)) {
                    seenIds.add(msg.id);

                    // Parse metadata for both user and assistant messages
                    if (msg.metadata) {
                        try {
                            const metadata = typeof msg.metadata === 'string' ? JSON.parse(msg.metadata) : msg.metadata;

                            // Parse assistant metadata
                            if (msg.role === 'assistant') {
                                if (metadata.ragSources) {
                                    msg.ragSources = metadata.ragSources;
                                }
                                if (metadata.webSources) {
                                    msg.webSources = metadata.webSources;
                                }
                                if (metadata.expandedQuery) {
                                    msg.expandedQuery = metadata.expandedQuery;
                                }
                                if (metadata.actions) {
                                    msg.actions = metadata.actions;
                                }
                                if (metadata.contextId) {
                                    msg.contextId = metadata.contextId;
                                }
                            }

                            // Parse user metadata (attachedFiles)
                            if (msg.role === 'user') {
                                if (metadata.attachedFiles) {
                                    msg.attachedFiles = metadata.attachedFiles;
                                    console.log('📎 [ATTACH DEBUG] loadConversation: Parsed attachedFiles from user message:', msg.attachedFiles);
                                }
                                if (metadata.documentId) {
                                    msg.documentId = metadata.documentId;
                                }
                            }
                        } catch (e) {
                            console.error('Error parsing message metadata:', e);
                        }
                    }

                    uniqueMessages.push(msg);
                    globalProcessedMessageIds.add(msg.id);
                } else if (msg.id && seenIds.has(msg.id)) {
                    // Duplicate found
                    duplicatesRemoved++;
                    console.warn(`⚠️ Duplicate message ID found: ${msg.id}`);
                } else if (!msg.id) {
                    // Keep messages without IDs (shouldn't happen but be safe)
                    uniqueMessages.push(msg);
                }
            }

            if (duplicatesRemoved > 0) {
                console.warn(`🗑️ Removed ${duplicatesRemoved} duplicate message(s)`);
            }

            console.log(`✅ Loaded ${uniqueMessages.length} unique messages`);
            setMessages(uniqueMessages);
            setStreamingMessage(''); // Clear any streaming message when loading conversation
        } catch (error) {
            console.error('Error loading conversation:', error);
        }
    };

    const handleFileSelect = async (event) => {
        const files = Array.from(event.target.files);
        console.log(`📎 File selection: ${files.length} file(s) selected`);
        console.log('📎 Files:', files.map(f => f.name).join(', '));
        if (files.length === 0) return;

        manuallyRemovedDocumentRef.current = false; // Reset flag when new file is selected
        setPendingFiles(prevFiles => {
            const newFiles = [...prevFiles, ...files];
            console.log(`📎 Pending files updated: now ${newFiles.length} file(s) total`);
            return newFiles;
        });
    };

    const handleRemoveAttachment = (indexToRemove = null) => {
        console.log('🗑️ Manually removing attachment');
        manuallyRemovedDocumentRef.current = true; // Prevent re-attaching from URL

        if (indexToRemove !== null) {
            // Remove specific file from array
            setPendingFiles(prevFiles => prevFiles.filter((_, index) => index !== indexToRemove));
        } else {
            // Remove all attachments
            setPendingFiles([]);
            setAttachedDocuments([]);
            if (fileInputRef.current) {
                fileInputRef.current.value = '';
            }
            // Clear documentId from URL if present
            const searchParams = new URLSearchParams(location.search);
            if (searchParams.has('documentId')) {
                console.log('🧹 Clearing documentId from URL');
                searchParams.delete('documentId');
                const newSearch = searchParams.toString();
                const newPath = newSearch ? `${window.location.pathname}?${newSearch}` : window.location.pathname;
                navigate(newPath, { replace: true });
            }
        }
    };

    // Drag and drop handlers with counter for nested elements
    const handleDragEnter = (e) => {
        e.preventDefault();
        e.stopPropagation();
        dragCounterRef.current++;
        // Only show overlay for external file drags, not internal element drags
        const hasFiles = e.dataTransfer.types.includes('Files');
        if (hasFiles && e.dataTransfer.items && e.dataTransfer.items.length > 0) {
            setIsDraggingOver(true);
        }
    };

    const handleDragOver = (e) => {
        e.preventDefault();
        e.stopPropagation();
        // Required to allow drop
    };

    const handleDragLeave = (e) => {
        e.preventDefault();
        e.stopPropagation();
        dragCounterRef.current--;
        if (dragCounterRef.current === 0) {
            setIsDraggingOver(false);
        }
    };

    const handleDrop = (e) => {
        e.preventDefault();
        e.stopPropagation();
        dragCounterRef.current = 0;
        setIsDraggingOver(false);

        const files = Array.from(e.dataTransfer.files);
        console.log(`📎 Drag-and-drop: ${files.length} file(s) dropped`);
        console.log('📎 Files:', files.map(f => f.name).join(', '));

        if (files.length === 0) return;

        // Use the same logic as handleFileSelect
        manuallyRemovedDocumentRef.current = false;
        setPendingFiles(prevFiles => {
            const newFiles = [...prevFiles, ...files];
            console.log(`📎 Pending files updated: now ${newFiles.length} file(s) total`);
            return newFiles;
        });
    };

    // Clipboard paste handler for images
    const handlePaste = (e) => {
        const items = e.clipboardData?.items;
        if (!items) return;

        const imageFiles = [];

        // Iterate through clipboard items
        for (let i = 0; i < items.length; i++) {
            const item = items[i];

            // Check if item is an image
            if (item.type.startsWith('image/')) {
                console.log(`📋 Pasted image detected: ${item.type}`);

                // Get the blob from clipboard
                const blob = item.getAsFile();

                if (blob) {
                    // Convert blob to File with a meaningful name
                    const timestamp = Date.now();
                    const extension = item.type.split('/')[1] || 'png';
                    const file = new File(
                        [blob],
                        `screenshot-${timestamp}.${extension}`,
                        { type: blob.type }
                    );

                    imageFiles.push(file);
                    console.log(`📋 Created file: ${file.name}, size: ${file.size} bytes`);
                }
            }
        }

        // Add images to pending files
        if (imageFiles.length > 0) {
            console.log(`📋 Adding ${imageFiles.length} pasted image(s) to pending files`);
            manuallyRemovedDocumentRef.current = false;
            setPendingFiles(prevFiles => {
                const newFiles = [...prevFiles, ...imageFiles];
                console.log(`📋 Pending files updated: now ${newFiles.length} file(s) total`);
                return newFiles;
            });
        }
    };

    const handleVoiceTranscript = (transcript) => {
        // Set the transcript as the message input
        setMessage(transcript);
        // Optionally auto-focus the input
        setTimeout(() => {
            inputRef.current?.focus();
        }, 100);
    };

    const handleCopyMessage = async (messageId, content) => {
        try {
            await navigator.clipboard.writeText(content);
            setCopiedMessageId(messageId);
            // Reset copied state after 2 seconds
            setTimeout(() => {
                setCopiedMessageId(null);
            }, 2000);
        } catch (error) {
            console.error('Failed to copy message:', error);
        }
    };

    const handleStopGeneration = () => {
        console.log('🛑 Stopping message generation...');

        // Emit WebSocket stop event to backend
        if (currentConversation?.id) {
            chatService.stopStreaming(currentConversation.id);
        }

        // Abort any ongoing fetch request
        if (abortControllerRef.current) {
            abortControllerRef.current.abort();
            abortControllerRef.current = null;
        }

        // Reset UI state
        setIsLoading(false);
        setStreamingMessage('');
        setCurrentStage({ stage: 'searching', message: 'Searching documents...' });

        // Add "Stopped Searching" message to chat
        const stoppedMessage = {
            id: `stopped-${Date.now()}`,
            role: 'assistant',
            content: '⏸️ **Stopped Searching**',
            createdAt: new Date().toISOString(),
        };
        setMessages((prev) => [...prev, stoppedMessage]);

        // Refocus input
        setTimeout(() => {
            inputRef.current?.focus();
        }, 100);
    };

    const uploadAttachedFile = async (file) => {
        if (!file) {
            console.log('❌ No file to upload');
            return null;
        }

        try {
            console.log('📤 Starting file upload:', file.name);

            // Calculate file hash
            const arrayBuffer = await file.arrayBuffer();
            const hashBuffer = await crypto.subtle.digest('SHA-256', arrayBuffer);
            const hashArray = Array.from(new Uint8Array(hashBuffer));
            const fileHash = hashArray.map(b => b.toString(16).padStart(2, '0')).join('');

            console.log('🔐 File hash calculated:', fileHash);

            // Upload file
            const formData = new FormData();
            formData.append('file', file);
            formData.append('fileHash', fileHash);
            // Normalize filename to NFC form to handle special characters correctly
            formData.append('filename', file.name.normalize('NFC'));

            const token = localStorage.getItem('accessToken');
            const response = await fetch(`${process.env.REACT_APP_API_URL}/api/documents/upload`, {
                method: 'POST',
                headers: {
                    'Authorization': `Bearer ${token}`
                },
                body: formData
            });

            console.log('📡 Upload response status:', response.status);

            if (!response.ok) {
                const errorText = await response.text();
                console.error('❌ Upload failed:', errorText);
                throw new Error('Failed to upload file: ' + errorText);
            }

            const data = await response.json();
            console.log('✅ File uploaded successfully:', data.document);
            return data.document;
        } catch (error) {
            console.error('❌ Error uploading file:', error);
            alert('Failed to upload file: ' + error.message);
            return null;
        }
    };

    const waitForDocumentProcessing = async (documentId, maxWaitTime = 30000) => {
        const startTime = Date.now();
        const pollInterval = 1000; // Check every second

        console.log(`⏳ Waiting for document ${documentId} to finish processing...`);

        while (Date.now() - startTime < maxWaitTime) {
            try {
                const token = localStorage.getItem('accessToken');
                const response = await fetch(
                    `${process.env.REACT_APP_API_URL}/api/documents/${documentId}/status`,
                    {
                        headers: {
                            'Authorization': `Bearer ${token}`
                        }
                    }
                );

                if (response.ok) {
                    const data = await response.json();
                    console.log(`📊 Document ${documentId} status: ${data.status}`);

                    if (data.status === 'completed') {
                        console.log(`✅ Document ${documentId} processing complete!`);
                        return true;
                    }

                    if (data.status === 'failed') {
                        console.error(`❌ Document ${documentId} processing failed`);
                        return false;
                    }
                }
            } catch (error) {
                console.warn(`⚠️ Error checking document status:`, error);
            }

            // Wait 1 second before checking again
            await new Promise(resolve => setTimeout(resolve, pollInterval));
        }

        console.warn(`⏰ Timeout waiting for document ${documentId} to process`);
        return false;
    };

    const uploadMultipleFiles = async (files) => {
        if (!files || files.length === 0) {
            console.log('❌ No files to upload');
            return [];
        }

        try {
            // Move files from pending to uploading state
            setUploadingFiles(files);
            console.log(`📤 Starting upload of ${files.length} file(s)`);

            // Calculate file hashes for all files
            const fileHashPromises = files.map(async (file) => {
                const arrayBuffer = await file.arrayBuffer();
                const hashBuffer = await crypto.subtle.digest('SHA-256', arrayBuffer);
                const hashArray = Array.from(new Uint8Array(hashBuffer));
                return hashArray.map(b => b.toString(16).padStart(2, '0')).join('');
            });
            const fileHashes = await Promise.all(fileHashPromises);

            // Prepare FormData
            const formData = new FormData();

            // Add all files
            files.forEach(file => {
                formData.append('files', file);
            });

            // Add file hashes as array
            formData.append('fileHashes', JSON.stringify(fileHashes));

            // Add filenames with proper encoding (NFC normalization)
            const normalizedFilenames = files.map(f => f.name.normalize('NFC'));
            formData.append('filenames', JSON.stringify(normalizedFilenames));

            console.log('📋 Uploading files:', normalizedFilenames);

            const token = localStorage.getItem('accessToken');
            const response = await fetch(`${process.env.REACT_APP_API_URL}/api/documents/upload-multiple`, {
                method: 'POST',
                headers: {
                    'Authorization': `Bearer ${token}`
                },
                body: formData
            });

            console.log('📡 Upload response status:', response.status);

            if (!response.ok) {
                const errorText = await response.text();
                console.error('❌ Upload failed:', errorText);
                throw new Error('Failed to upload files: ' + errorText);
            }

            const data = await response.json();
            console.log(`✅ Successfully uploaded ${data.documents.length} file(s)`);

            // Clear uploading state - files are uploaded successfully
            setUploadingFiles([]);

            // ✅ FIX #2: Clear pending files AFTER successful upload
            setPendingFiles([]);

            // Show success notification (same as UniversalUploadModal)
            setUploadedCount(data.documents.length);
            setNotificationType('success');
            setShowNotification(true);
            setTimeout(() => setShowNotification(false), 5000);

            return data.documents;
        } catch (error) {
            console.error('❌ Error uploading files:', error);
            // On error, keep files in pending so user can retry
            // Don't move them back - they're still in pendingFiles
            setUploadingFiles([]);

            // Show error notification (same as UniversalUploadModal)
            setNotificationType('error');
            setShowNotification(true);
            setTimeout(() => setShowNotification(false), 5000);

            return [];
        }
    };

    const handleSendMessage = async () => {
        const isUploadingFiles = uploadingFiles.length > 0;
        if ((!message.trim() && pendingFiles.length === 0 && attachedDocuments.length === 0) || isLoading || isUploadingFiles) return;

        let messageText = message;
        const filesToUpload = [...pendingFiles]; // Store reference before clearing
        const documentsToAttach = [...attachedDocuments]; // Store reference before clearing

        console.log(`📤 handleSendMessage: Preparing to send with ${filesToUpload.length} file(s)`);
        console.log(`📤 Files to upload:`, filesToUpload.map(f => f.name).join(', '));

        // Clear input immediately
        setMessage('');
<<<<<<< HEAD
        setPendingFiles([]);  // Clear pending files
        // ✅ FIX: DON'T clear attachedDocument here - wait until after request is sent

        // Hide the attachment banner immediately
        setAttachedDocument(null);
=======
        // DON'T clear pendingFiles yet - keep them visible during upload
        // They will be cleared after successful upload in uploadMultipleFiles()
        // DON'T clear attachedDocument - keep it visible during streaming
>>>>>>> 00ac0520

        // Store original message text for UI display (files will be shown visually, not as text)
        const displayMessageText = messageText || '';

        // Detect if this should use RAG (question detection)
        const isQuestion = researchMode ||
                          messageText.includes('?') ||
                          /^(what|who|where|when|why|how|is|are|can|could|would|should|does|do|did|find|search|show|tell|explain)/i.test(messageText.trim());

        console.log(`🤔 Message analysis: isQuestion=${isQuestion}, researchMode=${researchMode}`);

        // Add user message to UI immediately (optimistic update)
        const tempUserId = `temp-${Date.now()}`;
        const userMessage = {
            id: tempUserId,
            role: 'user',
            content: displayMessageText,
            createdAt: new Date().toISOString(),
            isOptimistic: true,
<<<<<<< HEAD
            attachedFiles: filesToUpload.length > 0
                ? filesToUpload.map(f => ({ name: f.name, type: f.type, documentId: uploadedDocument?.id }))
                : documentToAttach
                    ? [{ name: documentToAttach.name, type: documentToAttach.type, documentId: documentToAttach.id }]
                    : [],
=======
            attachedFiles: filesToUpload.length > 0 ? filesToUpload.map(f => ({ name: f.name, type: f.type })) :
                          documentsToAttach.length > 0 ? documentsToAttach.map(doc => ({ id: doc.id, name: doc.name })) : [],
>>>>>>> 00ac0520
        };
        setMessages((prev) => {
            // Check if this exact message was just added (prevent double-send)
            const recentUserMsg = prev[prev.length - 1];
            if (recentUserMsg?.role === 'user' &&
                recentUserMsg?.content === messageText &&
                Math.abs(new Date(recentUserMsg.createdAt).getTime() - new Date().getTime()) < 2000) {
                console.log('🚫 Duplicate user message detected, skipping');
                return prev;
            }
            console.log('➕ Adding optimistic user message:', tempUserId);
            return [...prev, userMessage];
        });

        setIsLoading(true);

        // Upload files in background if attached, or use already-uploaded document
        let uploadedDocuments = [];
        if (filesToUpload.length > 0) {
            uploadedDocuments = await uploadMultipleFiles(filesToUpload);

            // ✅ Wait for all uploaded documents to finish processing
            if (uploadedDocuments.length > 0) {
                console.log(`⏳ Waiting for ${uploadedDocuments.length} document(s) to finish processing...`);
                const processingPromises = uploadedDocuments.map(doc =>
                    waitForDocumentProcessing(doc.id)
                );
                await Promise.all(processingPromises);
                console.log(`✅ All documents processed and ready for querying!`);
            }

            // If no message text was provided, add a default message
            if (uploadedDocuments.length > 0 && !messageText.trim()) {
                if (uploadedDocuments.length === 1) {
                    messageText = `I just uploaded a file called "${filesToUpload[0].name}". Please analyze it and tell me what's in it.`;
                } else {
                    messageText = `I just uploaded ${uploadedDocuments.length} files. Please analyze them and tell me what's in them.`;
                }
            }
        } else if (documentsToAttach.length > 0) {
            // Use the documents that were already uploaded (from URL parameter)
            uploadedDocuments = documentsToAttach.map(doc => ({ id: doc.id }));

            // ✅ Wait for the attached document to finish processing (same as uploaded files)
            console.log(`⏳ Waiting for attached document "${documentToAttach.name}" to finish processing...`);
            await waitForDocumentProcessing(documentToAttach.id);
            console.log(`✅ Attached document processed and ready for querying!`);

            // If no message text was provided, add a default message
            if (!messageText.trim()) {
                const docNames = documentsToAttach.map(d => d.name).join(', ');
                messageText = `I'd like to ask about ${documentsToAttach.length > 1 ? 'these documents' : 'this document'}: "${docNames}". Please analyze ${documentsToAttach.length > 1 ? 'them' : 'it'} and tell me what's in ${documentsToAttach.length > 1 ? 'them' : 'it'}.`;
            }
        }

        // For now, use the first uploaded document for compatibility with existing backend
        const uploadedDocument = uploadedDocuments.length > 0 ? uploadedDocuments[0] : null;

        console.log('📤 Sending message:', { messageText, hasConversation: !!currentConversation, hasUser: !!user, hasDocument: !!uploadedDocument });

        // Scroll to bottom after adding user message
        setTimeout(scrollToBottom, 100);

        // Refocus input after clearing message
        setTimeout(() => {
            inputRef.current?.focus();
        }, 0);

        try {
            // Ensure we have a conversation
            let conversationId = currentConversation?.id;
            if (!conversationId) {
                console.log('🆕 Creating new conversation...');
                const newConversation = await chatService.createConversation();
                console.log('✅ Conversation created:', newConversation);
                justCreatedConversationId.current = newConversation.id;
                onConversationCreated?.(newConversation);
                conversationId = newConversation.id;
            }

            // Route to RAG or regular chat based on question detection
            if (isQuestion) {
                console.log('🔍 Using RAG with STREAMING for question:', messageText);
                setCurrentStage({ stage: 'searching', message: researchMode ? 'Searching documents and web...' : 'Searching documents...' });

                // Use RAG STREAMING endpoint for real-time responses
                try {
                    const token = localStorage.getItem('accessToken');
                    const response = await fetch(
                        `${process.env.REACT_APP_API_URL}/api/rag/query/stream`,
                        {
                            method: 'POST',
                            headers: {
                                'Content-Type': 'application/json',
                                Authorization: `Bearer ${token}`,
                            },
                            body: JSON.stringify({
                                conversationId,
                                query: messageText,
                                researchMode,
<<<<<<< HEAD
                                attachedFiles: filesToUpload.length > 0
                                    ? filesToUpload.map(f => ({ name: f.name, type: f.type, documentId: uploadedDocument?.id }))
                                    : documentToAttach
                                        ? [{ name: documentToAttach.name, type: documentToAttach.type, documentId: documentToAttach.id }]
                                        : [],
                                documentId: uploadedDocument?.id || documentToAttach?.id,
=======
                                // Send both formats for compatibility
                                attachedFiles: filesToUpload.length > 0
                                    ? filesToUpload.map(f => ({ name: f.name, type: f.type }))
                                    : documentsToAttach.map(doc => ({
                                        id: doc.id,
                                        name: doc.name,
                                        type: doc.type
                                    })),
                                attachedDocuments: documentsToAttach.map(doc => ({
                                    id: doc.id,
                                    name: doc.name,
                                    type: doc.type
                                })),
                                // Explicitly null when no document (prevents sticky attachment)
                                documentId: uploadedDocument?.id || null,
>>>>>>> 00ac0520
                            }),
                        }
                    );

                    if (!response.ok) {
                        throw new Error(`HTTP error! status: ${response.status}`);
                    }

                    // Set up SSE reader
                    const reader = response.body.getReader();
                    const decoder = new TextDecoder();
                    let buffer = '';
                    let streamedContent = '';
                    let metadata = null;

                    console.log('🌊 Starting SSE stream...');
                    // Use varied, natural messages instead of robotic "Generating answer"
                    const thinkingMessages = ['Thinking...', 'Analyzing...', 'Processing...', 'Understanding...', 'Working on it...'];
                    const randomMessage = thinkingMessages[Math.floor(Math.random() * thinkingMessages.length)];
                    setCurrentStage({ stage: 'generating', message: randomMessage });

                    while (true) {
                        const { value, done } = await reader.read();
                        if (done) {
                            console.log('✅ Stream finished');
                            break;
                        }

                        // Decode chunk and add to buffer
                        const decodedChunk = decoder.decode(value, { stream: true });
                        buffer += decodedChunk;

                        // Process complete SSE messages (delimited by \n\n)
                        const messages = buffer.split('\n\n');
                        buffer = messages.pop() || ''; // Keep incomplete message in buffer

                        for (const message of messages) {
                            if (message.startsWith('data: ')) {
                                try {
                                    const data = JSON.parse(message.slice(6));

                                    if (data.type === 'connected') {
                                        console.log('🔗 Connected to conversation:', data.conversationId);
                                    } else if (data.type === 'content') {
                                        // Stream content chunk
                                        streamedContent += data.content;
                                        setStreamingMessage(streamedContent);
                                    } else if (data.type === 'done') {
                                        console.log('✅ Stream complete, metadata received');
                                        metadata = data;
                                    } else if (data.type === 'error') {
                                        console.error('❌ Stream error:', data.error);
                                        throw new Error(data.error);
                                    }
                                } catch (parseError) {
                                    console.error('Error parsing SSE message:', parseError);
                                }
                            }
                        }
                    }

                    // CRITICAL FIX: Queue message instead of immediately clearing streaming
                    // Let the existing useEffect wait for animation to complete before processing
                    // This ensures SSE streaming behaves the same as WebSocket streaming
                    console.log('📬 SSE stream complete - queueing message to wait for animation');

                    if (metadata) {
                        // ✅ FIX: Use attachedFiles from backend response (already saved in DB)
                        console.log('📎 [ATTACH DEBUG] SSE: metadata.attachedFiles:', metadata.attachedFiles);

                        const realUserMessage = {
                            id: metadata.userMessageId,
                            role: 'user',
                            content: displayMessageText,
                            createdAt: new Date().toISOString(),
                            attachedFiles: metadata.attachedFiles || [], // ✅ Use attachedFiles from backend
                        };

                        console.log('📎 [ATTACH DEBUG] SSE: Created real message with attachedFiles:', realUserMessage.attachedFiles);

                        const assistantMessage = {
                            id: metadata.assistantMessageId,
                            role: 'assistant',
                            content: streamedContent, // Use streamed content (raw from Gemini)
                            createdAt: new Date().toISOString(),
                            ragSources: metadata.sources || [],
                            webSources: [],
                            expandedQuery: metadata.expandedQuery,
                            contextId: metadata.contextId,
                            actions: metadata.actions || [],
                        };

                        // Queue message - the useEffect will handle it when animation completes
                        pendingMessageRef.current = {
                            userMessage: realUserMessage,
                            assistantMessage: assistantMessage
                        };

                        // Handle UI updates (folder refresh, etc.)
                        if (metadata.uiUpdate) {
                            console.log('🔄 UI update requested:', metadata.uiUpdate.type);
                            if (metadata.uiUpdate.type === 'refresh_folders' || metadata.uiUpdate.type === 'refresh_all') {
                                // Trigger folder refresh if needed
                                if (onConversationUpdate) {
                                    onConversationUpdate();
                                }
                            }
                        }
                    }

                    // Note: streamingMessage will be cleared by the useEffect when animation completes
                    // Note: isLoading will be set to false by the useEffect when animation completes
                    setResearchMode(false);

                    // ✅ FIX: Clear attached document AFTER successful request
                    setAttachedDocument(null);
                } catch (error) {
                    console.error('❌ Error in RAG streaming:', error);
                    setIsLoading(false);
                    setStreamingMessage('');

                    // ✅ FIX: Clear attached document even on error
                    setAttachedDocument(null);

                    // Add error message
                    const errorMessage = {
                        role: 'assistant',
                        content: 'Sorry, I encountered an error while searching. Please try again.',
                        createdAt: new Date().toISOString(),
                    };
                    setMessages((prev) => [...prev, errorMessage]);
                }
            } else if (currentConversation?.id && user?.id) {
                console.log('🔌 Sending via WebSocket:', { conversationId: currentConversation.id, userId: user.id, documentId: uploadedDocument?.id });
                // Send via WebSocket for real-time response
                chatService.sendMessageRealtime(
                    currentConversation.id,
                    user.id,
                    messageText,
                    uploadedDocument?.id
                );
            } else {
                // Regular REST API for new conversation
                console.log('📨 Sending message via REST...');
                const result = await chatService.sendMessage(conversationId, messageText, uploadedDocument?.id);
                console.log('✅ Got response:', result);

                if (result.assistantMessage.id) {
                    globalProcessedMessageIds.add(result.assistantMessage.id);
                    console.log('🔒 Locked message ID to prevent duplication:', result.assistantMessage.id);
                }

                // Trigger streaming effect for assistant message
                setStreamingMessage(result.assistantMessage.content);
                setIsLoading(false);

                // After streaming completes, add to messages history
                const streamDuration = result.assistantMessage.content.length * 15 + 500;
                setTimeout(() => {
                    setStreamingMessage('');
                    setMessages((prev) => {
                        const withoutOptimistic = prev.filter(m => !m.isOptimistic);
                        return [...withoutOptimistic, result.userMessage, result.assistantMessage];
                    });
                }, streamDuration);
            }
        } catch (error) {
            console.error('❌ Error sending message:', error);
            setIsLoading(false);

            // ✅ FIX: Clear attached document even on error
            setAttachedDocument(null);

            // Keep the user message visible even on error
            // Add an error message from the assistant
            const errorMessage = {
                role: 'assistant',
                content: 'Sorry, I encountered an error. Please try again.',
                createdAt: new Date().toISOString(),
            };
            setMessages((prev) => [...prev, errorMessage]);
        }
    };

    const userName = user?.firstName || 'there';

    return (
        <div style={{flex: '1 1 0', height: '100%', display: 'flex', flexDirection: 'column'}}>
            {/* Header */}
            <div style={{height: 84, padding: '0 20px', background: 'white', borderBottom: '1px solid #E6E6EC', display: 'flex', justifyContent: 'space-between', alignItems: 'center'}}>
                <img style={{height: 65}} src={kodaLogoSvg} alt="Logo" />
            </div>

            {/* Messages Area */}
            <div
                ref={messagesContainerRef}
                onDragEnter={handleDragEnter}
                onDragOver={handleDragOver}
                onDragLeave={handleDragLeave}
                onDrop={handleDrop}
                style={{
                    flex: '1 1 0',
                    overflowY: 'auto',
                    overflowX: 'hidden',
                    padding: 20,
                    paddingBottom: 20,
                    position: 'relative',
                    backgroundColor: isDraggingOver ? '#F5F5F7' : 'transparent',
                    transition: 'background-color 0.2s ease',
                }}
            >
                {/* Drag and Drop Overlay */}
                {isDraggingOver && (
                    <div style={{
                        position: 'absolute',
                        top: 0,
                        left: 0,
                        right: 0,
                        bottom: 0,
                        backgroundColor: 'rgba(41, 41, 43, 0.85)',
                        borderRadius: 20,
                        display: 'flex',
                        flexDirection: 'column',
                        justifyContent: 'center',
                        alignItems: 'center',
                        gap: 24,
                        zIndex: 1000,
                        pointerEvents: 'none',
                    }}>
                        {/* White circular icon with upload arrow - unified monochrome animation */}
                        <div style={{
                            width: 120,
                            height: 120,
                            borderRadius: '50%',
                            backgroundColor: 'white',
                            display: 'flex',
                            justifyContent: 'center',
                            alignItems: 'center',
                            opacity: isDraggingOver ? 1.0 : 0.75,
                            transform: isDraggingOver ? 'scale(1.08)' : 'scale(1.0)',
                            boxShadow: isDraggingOver ? '0 0 24px rgba(255, 255, 255, 0.12)' : 'none',
                            transition: 'opacity 250ms ease-out, transform 250ms ease-out, box-shadow 250ms ease-out'
                        }}>
                            <svg width="56" height="56" viewBox="0 0 24 24" fill="none" stroke="#1C1C1E" strokeWidth="2" strokeLinecap="round" strokeLinejoin="round">
                                <path d="M4 17v2a2 2 0 0 0 2 2h12a2 2 0 0 0 2-2v-2" />
                                <polyline points="7 9 12 4 17 9" />
                                <line x1="12" y1="4" x2="12" y2="16" />
                            </svg>
                        </div>
                        <div style={{
                            flexDirection: 'column',
                            justifyContent: 'center',
                            alignItems: 'center',
                            gap: 8,
                            display: 'flex'
                        }}>
                            <div style={{
                                textAlign: 'center',
                                color: 'white',
                                fontSize: 20,
                                fontFamily: 'Plus Jakarta Sans',
                                fontWeight: '600',
                                lineHeight: '30px',
                                opacity: isDraggingOver ? 1.0 : 0.6,
                                transition: 'opacity 250ms ease-out'
                            }}>
                                Drop files here to upload
                            </div>
                            <div style={{
                                textAlign: 'center',
                                color: 'rgba(255, 255, 255, 0.7)',
                                fontSize: 15,
                                fontFamily: 'Plus Jakarta Sans',
                                fontWeight: '400',
                                lineHeight: '22.5px',
                                opacity: isDraggingOver ? 0.8 : 0.4,
                                transition: 'opacity 250ms ease-out'
                            }}>
                                Release to open upload modal
                            </div>
                        </div>
                    </div>
                )}

                {messages.length === 0 ? (
                    // Show welcome message when no messages
                    <div style={{display: 'flex', justifyContent: 'center', alignItems: 'center', height: '100%'}}>
                        <div style={{textAlign: 'center'}}>
                            <div style={{margin: '0 auto 12px'}}>
                                <img src={sphere} alt="Sphere" style={{width: 128, height: 128}} />
                            </div>
                            <div style={{fontSize: 30, fontWeight: '600', color: '#32302C'}}>Hey {userName}. What are you looking for today?</div>
                        </div>
                    </div>
                ) : (
                    // Show messages
                    <div style={{width: '100%', height: '100%'}}>
                        {messages.map((msg, index) => (
                            <div
                                key={msg.isOptimistic ? `optimistic-${index}-${msg.createdAt}` : msg.id || `msg-${index}`}
                                style={{
                                    marginBottom: 16,
                                    display: 'flex',
                                    justifyContent: msg.role === 'user' ? 'flex-end' : 'flex-start',
                                }}
                            >
                                {msg.role === 'assistant' ? (
                                    // Assistant message with styled card
                                    <div style={{display: 'flex', flexDirection: 'column', gap: 8, alignItems: 'flex-start', maxWidth: '75%'}}>
                                        <div style={{padding: 12, background: 'white', borderRadius: 18, border: '1px solid #E6E6EC', justifyContent: 'flex-start', alignItems: 'flex-start', gap: 10, display: 'flex'}}>
                                            <div style={{flexDirection: 'column', justifyContent: 'center', alignItems: 'flex-start', gap: 16, display: 'flex'}}>
                                                <div style={{justifyContent: 'flex-start', alignItems: 'flex-start', gap: 8, display: 'flex'}}>
                                                    <div style={{width: 34, height: 34, minWidth: 34, minHeight: 34, background: 'white', borderRadius: '50%', border: '1px solid #F1F0EF', justifyContent: 'center', alignItems: 'center', gap: 10, display: 'flex', overflow: 'hidden'}}>
                                                        <img style={{width: '100%', height: '100%', objectFit: 'cover'}} src={logo} alt="KODA" />
                                                    </div>
                                                    <div style={{justifyContent: 'flex-start', alignItems: 'flex-start', gap: 12, display: 'flex', flexDirection: 'column', flex: 1, minWidth: 0}}>
                                                        <div style={{flexDirection: 'column', justifyContent: 'center', alignItems: 'flex-start', gap: 4, display: 'flex', width: '100%'}}>
                                                            <div className="markdown-content" style={{color: '#323232', fontSize: 16, fontFamily: 'Plus Jakarta Sans', fontWeight: '500', lineHeight: '24px', width: '100%', whiteSpace: 'pre-wrap', wordWrap: 'break-word', overflowWrap: 'break-word'}}>
                                                                <ReactMarkdown
                                                                    remarkPlugins={[remarkGfm]}
                                                                    components={{ a: DocumentLink }}
                                                                >
                                                                    {msg.content}
                                                                </ReactMarkdown>
                                                            </div>

                                                            {/* Generated Document Card */}
                                                            {msg.chatDocument && (
                                                                <GeneratedDocumentCard chatDocument={msg.chatDocument} />
                                                            )}

                                                            {/* Document Cards (for document requests) */}
                                                            {msg.documents && msg.documents.length > 0 && (
                                                                <div style={{ display: 'flex', flexDirection: 'column', gap: '8px', marginTop: '8px' }}>
                                                                    {msg.documents.map((doc) => (
                                                                        <DocumentCard key={doc.id} document={doc} />
                                                                    ))}
                                                                </div>
                                                            )}

                                                            {/* Confidence Indicator Badge */}
                                                            {msg.confidence && (
                                                                <div
                                                                    style={{
                                                                        display: 'inline-flex',
                                                                        alignItems: 'center',
                                                                        gap: 6,
                                                                        padding: '6px 12px',
                                                                        background: msg.confidence === 'high' ? '#ECFDF5' : msg.confidence === 'medium' ? '#FEF3C7' : '#FEE2E2',
                                                                        border: `1px solid ${msg.confidence === 'high' ? '#10B981' : msg.confidence === 'medium' ? '#F59E0B' : '#EF4444'}`,
                                                                        borderRadius: 8,
                                                                        marginTop: 8,
                                                                        cursor: 'help'
                                                                    }}
                                                                    title={`Confidence Score: ${(msg.confidenceScore * 100).toFixed(0)}%\n\nBased on:\n• Relevance of sources (50%)\n• Number of sources found (30%)\n• Coverage of information (20%)`}
                                                                >
                                                                    <svg
                                                                        width="14"
                                                                        height="14"
                                                                        viewBox="0 0 24 24"
                                                                        fill="none"
                                                                        stroke={msg.confidence === 'high' ? '#10B981' : msg.confidence === 'medium' ? '#F59E0B' : '#EF4444'}
                                                                        strokeWidth="2"
                                                                        strokeLinecap="round"
                                                                        strokeLinejoin="round"
                                                                    >
                                                                        {msg.confidence === 'high' ? (
                                                                            <path d="M22 11.08V12a10 10 0 1 1-5.93-9.14" />
                                                                        ) : msg.confidence === 'medium' ? (
                                                                            <path d="M12 9v2m0 4h.01m-6.938 4h13.856c1.54 0 2.502-1.667 1.732-3L13.732 4c-.77-1.333-2.694-1.333-3.464 0L3.34 16c-.77 1.333.192 3 1.732 3z" />
                                                                        ) : (
                                                                            <path d="M12 8v4m0 4h.01M21 12a9 9 0 11-18 0 9 9 0 0118 0z" />
                                                                        )}
                                                                        {msg.confidence === 'high' && <polyline points="22 4 12 14.01 9 11.01" />}
                                                                    </svg>
                                                                    <span style={{
                                                                        fontSize: 12,
                                                                        fontWeight: '600',
                                                                        color: msg.confidence === 'high' ? '#059669' : msg.confidence === 'medium' ? '#D97706' : '#DC2626',
                                                                        textTransform: 'capitalize'
                                                                    }}>
                                                                        {msg.confidence} Confidence
                                                                    </span>
                                                                    {msg.isMultiStep && (
                                                                        <span style={{
                                                                            fontSize: 11,
                                                                            color: '#6B7280',
                                                                            marginLeft: 4,
                                                                            padding: '2px 6px',
                                                                            background: 'white',
                                                                            borderRadius: 4
                                                                        }}
                                                                        title={`Multi-step reasoning used:\n${msg.subQuestions?.join('\n')}`}
                                                                        >
                                                                            Multi-Step
                                                                        </span>
                                                                    )}
                                                                </div>
                                                            )}
                                                        </div>

                                                    {/* RAG Sources Display */}
                                                    {msg.ragSources && msg.ragSources.length > 0 && (() => {
                                                        // Group sources by document ID to show unique documents
                                                        const uniqueDocuments = msg.ragSources.reduce((acc, source) => {
                                                            // Skip sources without valid document names
                                                            if (!source.documentName || source.documentName === 'Unknown Document') {
                                                                return acc;
                                                            }

                                                            if (!acc[source.documentId]) {
                                                                acc[source.documentId] = {
                                                                    documentId: source.documentId,
                                                                    documentName: source.documentName,
                                                                    chunks: []
                                                                };
                                                            }
                                                            acc[source.documentId].chunks.push(source);
                                                            return acc;
                                                        }, {});

                                                        const documentList = Object.values(uniqueDocuments);

                                                        // Don't show document sources if no valid documents
                                                        if (documentList.length === 0) {
                                                            return null;
                                                        }
                                                        const isExpanded = expandedSources[`${msg.id}-rag`];

                                                        // Helper function to get file icon based on filename
                                                        const getFileIcon = (filename) => {
                                                            if (!filename) return docIcon;
                                                            const ext = filename.toLowerCase();
                                                            if (ext.match(/\.(pdf)$/)) return pdfIcon;
                                                            if (ext.match(/\.(jpg|jpeg)$/)) return jpgIcon;
                                                            if (ext.match(/\.(png)$/)) return pngIcon;
                                                            if (ext.match(/\.(doc|docx)$/)) return docIcon;
                                                            if (ext.match(/\.(xls|xlsx)$/)) return xlsIcon;
                                                            if (ext.match(/\.(txt)$/)) return txtIcon;
                                                            if (ext.match(/\.(ppt|pptx)$/)) return pptxIcon;
                                                            if (ext.match(/\.(mov)$/)) return movIcon;
                                                            if (ext.match(/\.(mp4)$/)) return mp4Icon;
                                                            if (ext.match(/\.(mp3)$/)) return mp3Icon;
                                                            return docIcon; // Default icon
                                                        };

                                                        return (
                                                            <div style={{ width: '100%', marginTop: 12 }}>
                                                                {/* Toggle Button for Document Sources */}
                                                                <button
                                                                    onClick={() => {
                                                                        setExpandedSources(prev => ({
                                                                            ...prev,
                                                                            [`${msg.id}-rag`]: !isExpanded
                                                                        }));
                                                                    }}
                                                                    style={{
                                                                        width: '100%',
                                                                        padding: '10px 14px',
                                                                        background: 'white',
                                                                        border: '1px solid #E6E6EC',
                                                                        borderRadius: 10,
                                                                        cursor: 'pointer',
                                                                        fontSize: 13,
                                                                        fontWeight: '600',
                                                                        color: '#181818',
                                                                        transition: 'all 0.2s',
                                                                        display: 'flex',
                                                                        alignItems: 'center',
                                                                        justifyContent: 'space-between'
                                                                    }}
                                                                    onMouseEnter={(e) => e.currentTarget.style.background = '#F5F5F5'}
                                                                    onMouseLeave={(e) => e.currentTarget.style.background = 'white'}
                                                                >
                                                                    <div style={{
                                                                        display: 'flex',
                                                                        alignItems: 'center',
                                                                        gap: 8
                                                                    }}>
                                                                        <svg width="16" height="16" viewBox="0 0 24 24" fill="none" stroke="currentColor" strokeWidth="2" strokeLinecap="round" strokeLinejoin="round">
                                                                            <path d="M2 3h6a4 4 0 0 1 4 4v14a3 3 0 0 0-3-3H2z" />
                                                                            <path d="M22 3h-6a4 4 0 0 0-4 4v14a3 3 0 0 1 3-3h7z" />
                                                                        </svg>
                                                                        <span>Document Sources ({documentList.length})</span>
                                                                    </div>
                                                                    <svg
                                                                        width="14"
                                                                        height="14"
                                                                        viewBox="0 0 24 24"
                                                                        fill="none"
                                                                        stroke="currentColor"
                                                                        strokeWidth="2"
                                                                        strokeLinecap="round"
                                                                        strokeLinejoin="round"
                                                                        style={{
                                                                            transform: isExpanded ? 'rotate(180deg)' : 'rotate(0deg)',
                                                                            transition: 'transform 0.2s'
                                                                        }}
                                                                    >
                                                                        <polyline points="6 9 12 15 18 9" />
                                                                    </svg>
                                                                </button>

                                                                {/* Document Sources List (shown when expanded) */}
                                                                {isExpanded && (
                                                                <div style={{ display: 'flex', flexDirection: 'column', gap: 8, marginTop: 12 }}>
                                                                    {documentList.map((doc, index) => {
                                                                        // Get the highest similarity chunk for this document
                                                                        const bestChunk = doc.chunks.reduce((best, curr) =>
                                                                            (curr.similarity || 0) > (best.similarity || 0) ? curr : best
                                                                        );

                                                                        return (
                                                                            <div
                                                                                key={index}
                                                                                style={{
                                                                                    padding: 12,
                                                                                    background: 'linear-gradient(135deg, #FAFAFA 0%, #F5F5F5 100%)',
                                                                                    borderRadius: 10,
                                                                                    border: '1px solid #E6E6EC',
                                                                                    cursor: 'pointer',
                                                                                    transition: 'all 0.2s',
                                                                                    position: 'relative',
                                                                                    overflow: 'hidden'
                                                                                }}
                                                                                onClick={() => navigate(`/document/${doc.documentId}`)}
                                                                                onMouseEnter={(e) => {
                                                                                    e.currentTarget.style.background = 'linear-gradient(135deg, #F0F0F0 0%, #E6E6EC 100%)';
                                                                                    e.currentTarget.style.borderColor = '#D1D1D6';
                                                                                    e.currentTarget.style.transform = 'translateY(-2px)';
                                                                                    e.currentTarget.style.boxShadow = '0 4px 12px rgba(0,0,0,0.08)';
                                                                                }}
                                                                                onMouseLeave={(e) => {
                                                                                    e.currentTarget.style.background = 'linear-gradient(135deg, #FAFAFA 0%, #F5F5F5 100%)';
                                                                                    e.currentTarget.style.borderColor = '#E6E6EC';
                                                                                    e.currentTarget.style.transform = 'translateY(0)';
                                                                                    e.currentTarget.style.boxShadow = 'none';
                                                                                }}
                                                                            >
                                                                                <div style={{
                                                                                    display: 'flex',
                                                                                    alignItems: 'center',
                                                                                    gap: 12
                                                                                }}>
                                                                                    <img
                                                                                        src={getFileIcon(doc.documentName)}
                                                                                        alt="File icon"
                                                                                        style={{
                                                                                            width: 40,
                                                                                            height: 40,
                                                                                            flexShrink: 0,
                                                                                            imageRendering: '-webkit-optimize-contrast',
                                                                                            objectFit: 'contain',
                                                                                            shapeRendering: 'geometricPrecision'
                                                                                        }}
                                                                                    />
                                                                                    <div style={{ flex: 1, minWidth: 0 }}>
                                                                                        <div style={{
                                                                                            fontSize: 14,
                                                                                            fontWeight: '600',
                                                                                            color: '#181818',
                                                                                            display: 'flex',
                                                                                            alignItems: 'center',
                                                                                            gap: 6,
                                                                                            overflow: 'hidden',
                                                                                            textOverflow: 'ellipsis',
                                                                                            whiteSpace: 'nowrap'
                                                                                        }}>
                                                                                            {doc.documentName || 'Unknown Document'}
                                                                                            <svg width="12" height="12" viewBox="0 0 24 24" fill="none" stroke="#6B7280" strokeWidth="2" strokeLinecap="round" strokeLinejoin="round" style={{flexShrink: 0}}>
                                                                                                <path d="M18 13v6a2 2 0 0 1-2 2H5a2 2 0 0 1-2-2V8a2 2 0 0 1 2-2h6" />
                                                                                                <polyline points="15 3 21 3 21 9" />
                                                                                                <line x1="10" y1="14" x2="21" y2="3" />
                                                                                            </svg>
                                                                                        </div>
                                                                                    </div>
                                                                                </div>
                                                                            </div>
                                                                        );
                                                                    })}
                                                                </div>
                                                                )}
                                                            </div>
                                                        );
                                                    })()}

                                                    {/* Web Sources Display */}
                                                    {msg.webSources && msg.webSources.length > 0 && (() => {
                                                        const isExpanded = expandedSources[`${msg.id}-web`];

                                                        return (
                                                            <div style={{ width: '100%', marginTop: 12 }}>
                                                                {/* Toggle Button for Web Sources */}
                                                                <button
                                                                    onClick={() => {
                                                                        setExpandedSources(prev => ({
                                                                            ...prev,
                                                                            [`${msg.id}-web`]: !isExpanded
                                                                        }));
                                                                    }}
                                                                    style={{
                                                                        width: '100%',
                                                                        padding: '10px 14px',
                                                                        background: 'white',
                                                                        border: '1px solid #E6E6EC',
                                                                        borderRadius: 10,
                                                                        cursor: 'pointer',
                                                                        fontSize: 13,
                                                                        fontWeight: '600',
                                                                        color: '#181818',
                                                                        transition: 'all 0.2s',
                                                                        display: 'flex',
                                                                        alignItems: 'center',
                                                                        justifyContent: 'space-between'
                                                                    }}
                                                                    onMouseEnter={(e) => e.currentTarget.style.background = '#F5F5F5'}
                                                                    onMouseLeave={(e) => e.currentTarget.style.background = 'white'}
                                                                >
                                                                    <div style={{
                                                                        display: 'flex',
                                                                        alignItems: 'center',
                                                                        gap: 8
                                                                    }}>
                                                                        <span>🌐</span>
                                                                        <span>Web Sources ({msg.webSources.length})</span>
                                                                    </div>
                                                                    <svg
                                                                        width="14"
                                                                        height="14"
                                                                        viewBox="0 0 24 24"
                                                                        fill="none"
                                                                        stroke="currentColor"
                                                                        strokeWidth="2"
                                                                        strokeLinecap="round"
                                                                        strokeLinejoin="round"
                                                                        style={{
                                                                            transform: isExpanded ? 'rotate(180deg)' : 'rotate(0deg)',
                                                                            transition: 'transform 0.2s'
                                                                        }}
                                                                    >
                                                                        <polyline points="6 9 12 15 18 9" />
                                                                    </svg>
                                                                </button>

                                                                {/* Web Sources List (shown when expanded) */}
                                                                {isExpanded && (
                                                                <div style={{ display: 'flex', flexDirection: 'column', gap: 6, marginTop: 12 }}>
                                                                    {msg.webSources.map((source, index) => (
                                                                        <div
                                                                            key={index}
                                                                            style={{
                                                                                padding: 10,
                                                                                background: '#F5F5F5',
                                                                                borderRadius: 8,
                                                                                border: '1px solid #E6E6EC',
                                                                                cursor: 'pointer',
                                                                                transition: 'all 0.2s'
                                                                            }}
                                                                            onClick={() => window.open(source.url, '_blank')}
                                                                            onMouseEnter={(e) => e.currentTarget.style.background = '#E6E6EC'}
                                                                            onMouseLeave={(e) => e.currentTarget.style.background = '#F5F5F5'}
                                                                        >
                                                                            <div style={{ fontSize: 13, fontWeight: '600', color: '#181818', marginBottom: 4 }}>
                                                                                {source.title}
                                                                            </div>
                                                                            <div style={{ fontSize: 12, color: '#6B7280', marginBottom: 4 }}>
                                                                                {source.snippet}
                                                                            </div>
                                                                            <div style={{ fontSize: 11, color: '#3B82F6', textDecoration: 'underline' }}>
                                                                                {source.url}
                                                                            </div>
                                                                        </div>
                                                                    ))}
                                                                </div>
                                                                )}
                                                            </div>
                                                        );
                                                    })()}

                                                    {/* File Attachment Card */}
                                                    {msg.metadata && (() => {
                                                        try {
                                                            const metadata = typeof msg.metadata === 'string' ? JSON.parse(msg.metadata) : msg.metadata;
                                                            if (metadata?.result?.fileType === 'document_location') {
                                                                const filename = metadata.result.filename || '';
                                                                const extension = filename.split('.').pop()?.toLowerCase() || '';

                                                                const handleDownload = async () => {
                                                                    try {
                                                                        const token = localStorage.getItem('accessToken');
                                                                        const documentId = metadata.result.documentId;

                                                                        const response = await fetch(`${process.env.REACT_APP_API_URL}/api/documents/${documentId}/download`, {
                                                                            headers: {
                                                                                'Authorization': `Bearer ${token}`
                                                                            }
                                                                        });

                                                                        if (!response.ok) throw new Error('Download failed');

                                                                        const data = await response.json();

                                                                        // Open the download URL in a new tab
                                                                        window.open(data.url, '_blank');
                                                                    } catch (error) {
                                                                        console.error('Error downloading file:', error);
                                                                        alert('Failed to download file');
                                                                    }
                                                                };

                                                                return (
                                                                    <div style={{
                                                                        width: '100%',
                                                                        marginTop: 8,
                                                                    }}>
                                                                        <div style={{
                                                                            padding: 12,
                                                                            background: '#F5F5F5',
                                                                            borderRadius: 12,
                                                                            border: '1px solid #E6E6EC',
                                                                            display: 'flex',
                                                                            alignItems: 'center',
                                                                            gap: 12,
                                                                        }}>
                                                                            <img
                                                                                src={getFileIcon(filename)}
                                                                                alt="File icon"
                                                                                style={{
                                                                                    width: 40,
                                                                                    height: 40,
                                                                                    objectFit: 'contain',
                                                                                    flexShrink: 0
                                                                                }}
                                                                            />
                                                                            <div style={{flex: 1}}>
                                                                                <div style={{
                                                                                    fontSize: 14,
                                                                                    fontWeight: '600',
                                                                                    color: '#32302C',
                                                                                    marginBottom: 2
                                                                                }}>
                                                                                    {filename}
                                                                                </div>
                                                                                <div style={{
                                                                                    fontSize: 12,
                                                                                    color: '#8E8E93'
                                                                                }}>
                                                                                    {metadata.result.folderName ? `In ${metadata.result.folderName}` : 'In Documents'}
                                                                                </div>
                                                                            </div>
                                                                            <div style={{display: 'flex', gap: 8, alignItems: 'center'}}>
                                                                                <button
                                                                                    onClick={() => {
                                                                                        const documentId = metadata.result.documentId;
                                                                                        navigate(`/document/${documentId}`);
                                                                                    }}
                                                                                    style={{
                                                                                        padding: 8,
                                                                                        background: 'white',
                                                                                        border: '1px solid #E6E6EC',
                                                                                        borderRadius: 8,
                                                                                        cursor: 'pointer',
                                                                                        display: 'flex',
                                                                                        alignItems: 'center',
                                                                                        justifyContent: 'center',
                                                                                        transition: 'all 0.2s',
                                                                                        minWidth: 36,
                                                                                        minHeight: 36
                                                                                    }}
                                                                                    onMouseEnter={(e) => e.currentTarget.style.background = '#F5F5F5'}
                                                                                    onMouseLeave={(e) => e.currentTarget.style.background = 'white'}
                                                                                    title="Preview Document"
                                                                                >
                                                                                    <svg width="18" height="18" viewBox="0 0 24 24" fill="none" stroke="#323232" strokeWidth="2" strokeLinecap="round" strokeLinejoin="round">
                                                                                        <path d="M2 3h6a4 4 0 0 1 4 4v14a3 3 0 0 0-3-3H2z" />
                                                                                        <path d="M22 3h-6a4 4 0 0 0-4 4v14a3 3 0 0 1 3-3h7z" />
                                                                                    </svg>
                                                                                </button>
                                                                                <button
                                                                                    onClick={handleDownload}
                                                                                    style={{
                                                                                        padding: 8,
                                                                                        background: '#181818',
                                                                                        border: 'none',
                                                                                        borderRadius: 8,
                                                                                        cursor: 'pointer',
                                                                                        display: 'flex',
                                                                                        alignItems: 'center',
                                                                                        justifyContent: 'center',
                                                                                        transition: 'all 0.2s',
                                                                                        minWidth: 36,
                                                                                        minHeight: 36
                                                                                    }}
                                                                                    onMouseEnter={(e) => e.currentTarget.style.background = '#323232'}
                                                                                    onMouseLeave={(e) => e.currentTarget.style.background = '#181818'}
                                                                                    title="Download file"
                                                                                >
                                                                                    <svg width="18" height="18" viewBox="0 0 24 24" fill="none" stroke="white" strokeWidth="2" strokeLinecap="round" strokeLinejoin="round">
                                                                                        <path d="M21 15v4a2 2 0 0 1-2 2H5a2 2 0 0 1-2-2v-4" />
                                                                                        <polyline points="7 10 12 15 17 10" />
                                                                                        <line x1="12" y1="15" x2="12" y2="3" />
                                                                                    </svg>
                                                                                </button>
                                                                            </div>
                                                                        </div>
                                                                    </div>
                                                                );
                                                            }
                                                        } catch (e) {
                                                            console.error('Error parsing message metadata:', e);
                                                        }
                                                        return null;
                                                    })()}
                                                </div>
                                            </div>
                                        </div>
                                    </div>

                                    {/* Copy button - outside the message bubble */}
                                    <button
                                        onClick={() => handleCopyMessage(msg.id, msg.content)}
                                        style={{
                                            padding: 6,
                                            background: copiedMessageId === msg.id ? '#10B981' : '#F5F5F5',
                                            border: '1px solid #E6E6EC',
                                            borderRadius: 6,
                                            cursor: 'pointer',
                                            display: 'flex',
                                            alignItems: 'center',
                                            justifyContent: 'center',
                                            color: copiedMessageId === msg.id ? 'white' : '#6C6B6E',
                                            transition: 'all 0.2s',
                                            minWidth: 28,
                                            minHeight: 28,
                                            flexShrink: 0,
                                        }}
                                        onMouseEnter={(e) => {
                                            if (copiedMessageId !== msg.id) {
                                                e.currentTarget.style.background = '#E6E6EC';
                                            }
                                        }}
                                        onMouseLeave={(e) => {
                                            if (copiedMessageId !== msg.id) {
                                                e.currentTarget.style.background = '#F5F5F5';
                                            }
                                        }}
                                        title={copiedMessageId === msg.id ? 'Copied!' : 'Copy message'}
                                    >
                                        {copiedMessageId === msg.id ? (
                                            <svg width="14" height="14" viewBox="0 0 24 24" fill="none" stroke="currentColor" strokeWidth="2" strokeLinecap="round" strokeLinejoin="round">
                                                <polyline points="20 6 9 17 4 12" />
                                            </svg>
                                        ) : (
                                            <svg width="14" height="14" viewBox="0 0 24 24" fill="none" stroke="currentColor" strokeWidth="2" strokeLinecap="round" strokeLinejoin="round">
                                                <rect x="9" y="9" width="13" height="13" rx="2" ry="2" />
                                                <path d="M5 15H4a2 2 0 0 1-2-2V4a2 2 0 0 1 2-2h9a2 2 0 0 1 2 2v1" />
                                            </svg>
                                        )}
                                    </button>
                                </div>
                                ) : (
                                    // User message
                                    <div style={{ display: 'flex', flexDirection: 'column', gap: 8, alignItems: 'flex-end', maxWidth: '70%' }}>
                                        {/* Attached files display - check both optimistic attachedFiles and metadata */}
                                        {(() => {
                                            // Try to get attached files from metadata first (for persisted messages)
                                            let attachedFiles = msg.attachedFiles || [];

                                            if (attachedFiles.length === 0 && msg.metadata) {
                                                try {
                                                    const metadata = typeof msg.metadata === 'string' ? JSON.parse(msg.metadata) : msg.metadata;
                                                    if (metadata?.attachedFiles) {
                                                        attachedFiles = metadata.attachedFiles;
                                                    } else if (metadata?.attachedFile) {
                                                        // Backward compatibility with old single file format
                                                        attachedFiles = [metadata.attachedFile];
                                                    }
                                                } catch (e) {
                                                    console.error('Error parsing message metadata:', e);
                                                }
                                            }

                                            return attachedFiles.length > 0 ? (
                                                <div style={{ display: 'flex', flexDirection: 'column', gap: 8, width: '100%' }}>
                                                    {attachedFiles.map((attachedFile, fileIndex) => (
                                                        <div
                                                            key={fileIndex}
                                                            onClick={() => {
                                                                // Open preview modal with document info
                                                                const docId = msg.documentId || attachedFile.id || attachedFile.documentId;
                                                                console.log('📄 Opening preview for:', {
                                                                    documentId: docId,
                                                                    filename: attachedFile.name,
                                                                    msgDocId: msg.documentId,
                                                                    fileId: attachedFile.id,
                                                                    fileDocId: attachedFile.documentId
                                                                });

                                                                if (!docId) {
                                                                    console.error('❌ No document ID found');
                                                                    return;
                                                                }

                                                                setPreviewDocument({
                                                                    id: docId,
                                                                    filename: attachedFile.name,
                                                                    mimeType: attachedFile.type,
                                                                    pageCount: attachedFile.pageCount || 1
                                                                });
                                                                setShowPreviewModal(true);
                                                            }}
                                                            style={{
                                                                display: 'flex',
                                                                alignItems: 'center',
                                                                gap: 12,
                                                                padding: '12px 16px',
                                                                background: '#F3F4F6',
                                                                borderRadius: 8,
                                                                border: '1px solid #E5E7EB',
                                                                cursor: 'pointer',
                                                                transition: 'all 200ms ease-out'
                                                            }}
                                                            onMouseEnter={(e) => {
                                                                e.currentTarget.style.background = '#E5E7EB';
                                                                e.currentTarget.style.borderColor = '#D1D5DB';
                                                            }}
                                                            onMouseLeave={(e) => {
                                                                e.currentTarget.style.background = '#F3F4F6';
                                                                e.currentTarget.style.borderColor = '#E5E7EB';
                                                            }}
                                                        >
                                                            <img
                                                                src={getFileIcon(attachedFile.name)}
                                                                alt="File icon"
                                                                style={{
                                                                    width: 24,
                                                                    height: 24,
                                                                    imageRendering: '-webkit-optimize-contrast',
                                                                    objectFit: 'contain',
                                                                    shapeRendering: 'geometricPrecision'
                                                                }}
                                                            />
                                                            <div style={{ flex: 1, minWidth: 0 }}>
                                                                <div style={{
                                                                    fontSize: 14,
                                                                    fontWeight: '500',
                                                                    color: '#111827',
                                                                    whiteSpace: 'nowrap',
                                                                    overflow: 'hidden',
                                                                    textOverflow: 'ellipsis',
                                                                }}>
                                                                    {attachedFile.name}
                                                                </div>
                                                            </div>
                                                        </div>
                                                    ))}
                                                </div>
                                            ) : null;
                                        })()}

                                        {/* Message text (only show if there's actual text content) */}
                                        {msg.content && msg.content.trim() && (
                                            <div
                                                style={{
                                                    padding: '12px 16px',
                                                    borderRadius: 12,
                                                    width: '100%',
                                                    background: '#171717',
                                                    color: 'white',
                                                    fontSize: 16,
                                                    lineHeight: '24px',
                                                }}
                                            >
                                                {msg.content}
                                            </div>
                                        )}
                                    </div>
                                )}
                            </div>
                        ))}

                        {/* Streaming Message - Only show if streamingMessage is not empty */}
                        {streamingMessage && displayedText && (
                            <div style={{marginBottom: 16, display: 'flex', justifyContent: 'flex-start'}}>
                                <div style={{maxWidth: '70%', padding: 12, background: 'white', borderRadius: 18, border: '1px solid #E6E6EC', justifyContent: 'flex-start', alignItems: 'flex-start', gap: 10, display: 'flex'}}>
                                    <div style={{overflow: 'hidden', flexDirection: 'column', justifyContent: 'center', alignItems: 'flex-start', gap: 16, display: 'flex'}}>
                                        <div style={{justifyContent: 'flex-start', alignItems: 'flex-start', gap: 8, display: 'flex'}}>
                                            <div style={{width: 34, height: 34, minWidth: 34, minHeight: 34, background: 'white', borderRadius: '50%', border: '1px solid #F1F0EF', justifyContent: 'center', alignItems: 'center', gap: 10, display: 'flex', overflow: 'hidden'}}>
                                                <img style={{width: '100%', height: '100%', objectFit: 'cover'}} src={logo} alt="KODA" />
                                            </div>
                                            <div style={{justifyContent: 'flex-start', alignItems: 'flex-start', gap: 12, display: 'flex'}}>
                                                <div style={{flexDirection: 'column', justifyContent: 'center', alignItems: 'center', gap: 4, display: 'flex'}}>
                                                    <div className="markdown-content streaming" style={{color: '#323232', fontSize: 16, fontFamily: 'Plus Jakarta Sans', fontWeight: '500', lineHeight: '24px', whiteSpace: 'pre-wrap', overflowWrap: 'break-word'}}>
                                                        <ReactMarkdown
                                                            remarkPlugins={[remarkGfm]}
                                                            components={{ a: DocumentLink }}
                                                        >
                                                            {displayedText}
                                                        </ReactMarkdown>
                                                        {isStreaming && <span className="cursor">▋</span>}
                                                    </div>
                                                </div>
                                            </div>
                                        </div>
                                    </div>
                                </div>
                            </div>
                        )}

                        {/* Research Progress Indicator */}
                        {researchProgress && (
                            <div style={{marginBottom: 16, display: 'flex', justifyContent: 'flex-start'}}>
                                <div style={{
                                    padding: '12px 16px',
                                    borderRadius: 12,
                                    background: 'linear-gradient(135deg, #FAFAFA 0%, #F5F5F5 100%)',
                                    border: '1px solid #E6E6EC',
                                    display: 'flex',
                                    flexDirection: 'column',
                                    gap: 8,
                                    minWidth: 280
                                }}>
                                    <div style={{
                                        display: 'flex',
                                        alignItems: 'center',
                                        gap: 8
                                    }}>
                                        <div style={{
                                            width: 20,
                                            height: 20,
                                            borderRadius: '50%',
                                            border: '3px solid #E6E6EC',
                                            borderTop: '3px solid #181818',
                                            animation: 'spin 1s linear infinite'
                                        }} />
                                        <div style={{
                                            fontSize: 13,
                                            fontWeight: '600',
                                            color: '#181818'
                                        }}>
                                            {researchProgress.message}
                                        </div>
                                    </div>
                                </div>
                            </div>
                        )}

<<<<<<< HEAD
                        {/* Loading Indicator - only show when waiting for response BEFORE streaming starts */}
                        {(isLoading && !streamingMessage) && (
=======
                        {/* Loading Indicator - show ONLY when waiting for response, hide once streaming starts */}
                        {(isLoading && !displayedText) && (
>>>>>>> 00ac0520
                            <div style={{marginBottom: 16, display: 'flex', justifyContent: 'flex-start'}}>
                                <div style={{padding: '12px 16px', borderRadius: 12, background: '#F5F5F5', color: '#32302C', display: 'flex', flexDirection: 'column', gap: 8}}>
                                    <div style={{color: '#6B7280', fontSize: 13, fontFamily: 'Plus Jakarta Sans, sans-serif', fontWeight: '500'}}>
                                        {currentStage.message}
                                    </div>
                                    <div style={{display: 'flex', gap: '6px', alignItems: 'center', height: '20px'}}>
                                        <div style={{
                                            width: '8px',
                                            height: '8px',
                                            borderRadius: '50%',
                                            backgroundColor: '#666',
                                            animation: 'bounce-dot 1.4s infinite ease-in-out both',
                                            animationDelay: '-0.32s'
                                        }}></div>
                                        <div style={{
                                            width: '8px',
                                            height: '8px',
                                            borderRadius: '50%',
                                            backgroundColor: '#666',
                                            animation: 'bounce-dot 1.4s infinite ease-in-out both',
                                            animationDelay: '-0.16s'
                                        }}></div>
                                        <div style={{
                                            width: '8px',
                                            height: '8px',
                                            borderRadius: '50%',
                                            backgroundColor: '#666',
                                            animation: 'bounce-dot 1.4s infinite ease-in-out both'
                                        }}></div>
                                    </div>
                                </div>
                            </div>
                        )}
                        <div ref={messagesEndRef} />
                    </div>
                )}
            </div>

            {/* Message Input */}
            <div style={{padding: 20, background: 'white', borderTop: '1px solid #E6E6EC'}}>
                {/* File Attachments Preview - trigger recompile */}
                {(pendingFiles.length > 0 || uploadingFiles.length > 0) && (
                    <div style={{marginBottom: 12, display: 'flex', flexDirection: 'column', gap: 8}}>
                        {/* Pending files */}
                        {pendingFiles.map((file, index) => {
                            const isImage = isImageFile(file);
                            const previewUrl = isImage ? URL.createObjectURL(file) : null;

                            return (
                                <div key={`pending-${index}`} style={{padding: 12, background: '#F5F5F5', borderRadius: 12, border: '1px solid #E6E6EC', display: 'flex', alignItems: 'center', gap: 12}}>
                                <div style={{position: 'relative', width: 40, height: 40, flexShrink: 0}}>
                                    {isImage ? (
                                        <img
                                            src={previewUrl}
                                            alt="Image preview"
                                            style={{
                                                width: 40,
                                                height: 40,
                                                objectFit: 'cover',
                                                borderRadius: 6
                                            }}
                                        />
                                    ) : (
                                        <img
                                            src={getFileIcon(file.name)}
                                            alt="File icon"
                                            style={{
                                                width: 40,
                                                height: 40,
                                                imageRendering: '-webkit-optimize-contrast',
                                                objectFit: 'contain',
                                                shapeRendering: 'geometricPrecision'
                                            }}
                                        />
                                    )}
                                </div>
                                <div style={{flex: 1}}>
                                    <div style={{fontSize: 14, fontWeight: '600', color: '#32302C'}}>{file.name}</div>
                                    <div style={{fontSize: 12, color: '#8E8E93'}}>
                                        {`${(file.size / 1024).toFixed(2)} KB`}
                                    </div>
                                </div>
                                <button
                                    onClick={() => handleRemoveAttachment(index)}
                                    style={{width: 32, height: 32, background: 'white', border: '1px solid #E6E6EC', borderRadius: 8, cursor: 'pointer', display: 'flex', alignItems: 'center', justifyContent: 'center', fontSize: 18, color: '#8E8E93'}}
                                >
                                    ✕
                                </button>
                                </div>
                            );
                        })}

                        {/* Uploading files */}
                        {uploadingFiles.map((file, index) => {
                            const progress = uploadProgress[index] || 0;
                            return (
                                <div key={`uploading-${index}`} style={{
                                    position: 'relative',
                                    display: 'flex',
                                    flexDirection: 'column',
                                    gap: 12,
                                    padding: '16px 20px',
                                    background: 'white',
                                    borderRadius: 12,
                                    marginBottom: 8,
                                    border: '1px solid #E6E6EC',
                                    overflow: 'hidden'
                                }}>
                                    {/* Gray overlay progress - matching Upload Hub style */}
                                    <div style={{
                                        width: '100%',
                                        height: '100%',
                                        left: 0,
                                        top: 0,
                                        position: 'absolute',
                                        pointerEvents: 'none'
                                    }}>
                                        <div style={{
                                            width: `${progress}%`,
                                            height: '100%',
                                            left: 0,
                                            top: 0,
                                            position: 'absolute',
                                            background: 'rgba(169, 169, 169, 0.12)',
                                            transition: 'width 0.3s ease-in-out',
                                            opacity: progress >= 100 ? 0 : 1,
                                            transitionProperty: progress >= 100 ? 'width 0.3s ease-in-out, opacity 400ms ease-out' : 'width 0.3s ease-in-out'
                                        }} />
                                    </div>

                                    {/* Upload percentage counter */}
                                    <div style={{
                                        position: 'absolute',
                                        bottom: 12,
                                        right: 16,
                                        fontSize: 13,
                                        fontWeight: '500',
                                        color: '#6C6C6C',
                                        zIndex: 2,
                                        opacity: progress < 100 ? 1 : 0,
                                        transition: 'opacity 0.3s ease-out'
                                    }}>
                                        {Math.round(progress)}%
                                    </div>

                                    <div style={{
                                        display: 'flex',
                                        alignItems: 'center',
                                        gap: 16,
                                        position: 'relative',
                                        zIndex: 1
                                    }}>
                                        <img
                                            src={getFileIcon(file.name)}
                                            alt="File icon"
                                            style={{
                                                width: 40,
                                                height: 40,
                                                flexShrink: 0,
                                                imageRendering: '-webkit-optimize-contrast',
                                                objectFit: 'contain',
                                                shapeRendering: 'geometricPrecision'
                                            }}
                                        />
                                        <div style={{flex: 1, overflow: 'hidden'}}>
                                            <div style={{
                                                fontSize: 16,
                                                fontWeight: '500',
                                                color: '#1A1A1A',
                                                marginBottom: 4,
                                                whiteSpace: 'nowrap',
                                                overflow: 'hidden',
                                                textOverflow: 'ellipsis'
                                            }}>
                                                {file.name}
                                            </div>
                                            <div style={{
                                                fontSize: 13,
                                                color: '#A0A0A0'
                                            }}>
                                                Uploading to cloud...
                                            </div>
                                        </div>
                                    </div>
                                </div>
                            );
                        })}
                    </div>
                )}

                {/* Document Attachments Banner */}
                {attachedDocuments.length > 0 && (
                    <div style={{marginBottom: 12, padding: 12, background: 'white', borderRadius: 12, border: '1px solid #E6E6EC', display: 'flex', alignItems: 'center', gap: 12}}>
                        <img
                            src={getFileIcon(attachedDocuments[0].name)}
                            alt="File icon"
                            style={{
                                width: 40,
                                height: 40,
                                imageRendering: '-webkit-optimize-contrast',
                                objectFit: 'contain',
                                shapeRendering: 'geometricPrecision',
                                flexShrink: 0
                            }}
                        />
                        <div style={{flex: 1}}>
                            <div style={{fontSize: 14, fontWeight: '600', color: '#32302C'}}>
                                {attachedDocuments.length === 1
                                    ? attachedDocuments[0].name
                                    : `${attachedDocuments.length} documents attached`}
                            </div>
                            <div style={{fontSize: 12, color: '#8E8E93'}}>
                                {attachedDocuments.length === 1
                                    ? 'Ready to answer questions about this document'
                                    : 'Ready to compare and analyze these documents'}
                            </div>
                        </div>
                        <button
                            onClick={(e) => {
                                e.preventDefault();
                                e.stopPropagation();
                                handleRemoveAttachment();
                            }}
                            style={{width: 32, height: 32, background: '#F5F5F5', border: '1px solid #E6E6EC', borderRadius: 8, cursor: 'pointer', display: 'flex', alignItems: 'center', justifyContent: 'center', fontSize: 18, color: '#8E8E93', transition: 'all 0.2s'}}
                            onMouseEnter={(e) => {
                                e.currentTarget.style.background = '#E6E6EC';
                            }}
                            onMouseLeave={(e) => {
                                e.currentTarget.style.background = '#F5F5F5';
                            }}
                        >
                            ✕
                        </button>
                    </div>
                )}

                <form
                    onSubmit={(e) => {
                        e.preventDefault();
                        handleSendMessage();
                    }}
                    onClick={() => {
                        // Focus input when clicking anywhere on the form
                        if (inputRef.current && document.activeElement !== inputRef.current) {
                            inputRef.current.focus();
                        }
                    }}
                    style={{
                        padding: 16,
                        background: '#F5F5F5',
                        borderRadius: 18,
                        border: '1px solid #E6E6EC',
                        display: 'flex',
                        alignItems: 'center',
                        gap: 16,
                        cursor: 'text'
                    }}
                >
                    <input
                        ref={inputRef}
                        type="text"
                        placeholder="Ask KODA anything..."
                        value={message}
                        onChange={(e) => setMessage(e.target.value)}
                        onPaste={handlePaste}
                        onFocus={(e) => {
                            // Always allow focus, even if disabled
                            if (e.target.disabled) {
                                e.target.disabled = false;
                            }
                        }}
                        autoFocus
                        style={{
                            flex: '1 1 0',
                            background: 'transparent',
                            border: 'none',
                            outline: 'none',
                            fontSize: 16,
                            color: '#32302C',
                            cursor: 'text'
                        }}
                    />
                    <div style={{display: 'flex', gap: 6}}>
                        <input
                            ref={fileInputRef}
                            type="file"
                            onChange={handleFileSelect}
                            style={{display: 'none'}}
                            accept=".pdf,.doc,.docx,.xls,.xlsx,.ppt,.pptx,.txt,.jpg,.jpeg,.png,.gif,.webp"
                            multiple
                        />
                        <AttachmentIcon
                            onClick={() => fileInputRef.current?.click()}
                            style={{width: 24, height: 24, color: '#171717', cursor: 'pointer'}}
                        />
                        <VoiceInput
                            onTranscript={handleVoiceTranscript}
                            disabled={isLoading}
                        />
                    </div>
                    <div style={{width: 1, height: 24, background: 'rgba(85, 83, 78, 0.20)'}} />
                    {isLoading ? (
                        <button
                            type="button"
                            onClick={handleStopGeneration}
                            title="Stop generation"
                            style={{
                                width: 40,
                                height: 40,
                                background: '#171717',
                                borderRadius: '50%',
                                border: 'none',
                                cursor: 'pointer',
                                display: 'flex',
                                justifyContent: 'center',
                                alignItems: 'center',
                                transition: 'background 0.2s'
                            }}
                            onMouseEnter={(e) => e.currentTarget.style.background = '#262626'}
                            onMouseLeave={(e) => e.currentTarget.style.background = '#171717'}
                        >
                            <div style={{width: 14, height: 14, background: 'white', borderRadius: 2}} />
                        </button>
                    ) : (
                        <button
                            type="submit"
                            disabled={!message.trim() && pendingFiles.length === 0 && attachedDocuments.length === 0}
                            style={{
                                width: 40,
                                height: 40,
                                background: (message.trim() || pendingFiles.length > 0 || attachedDocuments.length > 0) ? '#171717' : '#ccc',
                                borderRadius: '50%',
                                border: 'none',
                                cursor: (message.trim() || pendingFiles.length > 0 || attachedDocuments.length > 0) ? 'pointer' : 'not-allowed',
                                display: 'flex',
                                justifyContent: 'center',
                                alignItems: 'center',
                            }}
                        >
                            <SendIcon style={{width: 18, height: 18, color: 'white'}} />
                        </button>
                    )}
                </form>

                {/* TASK #10: Trust & Security Footer */}
                <div style={{
                    marginTop: 16,
                    paddingTop: 12,
                    borderTop: '1px solid rgba(0,0,0,0.06)',
                    display: 'flex',
                    alignItems: 'center',
                    justifyContent: 'center',
                    gap: 8,
                    fontSize: 12,
                    color: '#8E8E93'
                }}>
                    <svg width="14" height="14" viewBox="0 0 24 24" fill="none" stroke="currentColor" strokeWidth="2">
                        <path d="M12 22s8-4 8-10V5l-8-3-8 3v7c0 6 8 10 8 10z" />
                    </svg>
                    <span>Your workspace is encrypted. All documents and conversations are private and secure.</span>
                </div>
            </div>

            {/* Upload Notification - Matches UniversalUploadModal */}
            {showNotification && (uploadedCount > 0 || notificationType === 'error') && (
                <div style={{
                    position: 'fixed',
                    top: 20,
                    left: '50%',
                    transform: 'translateX(-50%)',
                    width: 'calc(100% - 700px)',
                    maxWidth: '960px',
                    minWidth: '400px',
                    zIndex: 99999,
                    animation: 'slideDown 0.3s ease-out'
                }}>
                    <div style={{
                        width: '100%',
                        padding: '6px 16px',
                        background: '#181818',
                        borderRadius: 14,
                        justifyContent: 'center',
                        alignItems: 'center',
                        gap: 10,
                        display: 'inline-flex'
                    }}>
                        {notificationType === 'success' ? (
                            <>
                                <div style={{
                                    width: 24,
                                    height: 24,
                                    borderRadius: '50%',
                                    background: '#34A853',
                                    display: 'flex',
                                    alignItems: 'center',
                                    justifyContent: 'center',
                                    flexShrink: 0
                                }}>
                                    <CheckIcon style={{width: 12, height: 12}} />
                                </div>
                                <div style={{
                                    flex: '1 1 0',
                                    color: 'white',
                                    fontSize: 13,
                                    fontFamily: 'Plus Jakarta Sans',
                                    fontWeight: '400',
                                    lineHeight: '18px',
                                    wordWrap: 'break-word'
                                }}>
                                    {uploadedCount} document{uploadedCount > 1 ? 's have' : ' has'} been successfully uploaded.
                                </div>
                            </>
                        ) : (
                            <>
                                <div style={{width: 24, height: 24, position: 'relative', flexShrink: 0}}>
                                    <div style={{width: 20.57, height: 20.57, left: 1.71, top: 1.71, position: 'absolute', background: 'rgba(217, 45, 32, 0.60)', borderRadius: 9999}} />
                                    <div style={{width: 24, height: 24, left: 0, top: 0, position: 'absolute', background: 'rgba(217, 45, 32, 0.60)', borderRadius: 9999}} />
                                    <div style={{width: 17.14, height: 17.14, left: 3.43, top: 3.43, position: 'absolute', background: '#D92D20', overflow: 'hidden', borderRadius: 8.57, outline: '1.07px #D92D20 solid', outlineOffset: '-1.07px'}}>
                                        <div style={{width: 9.33, height: 9.33, left: 3.91, top: 3.91, position: 'absolute'}}>
                                            <svg width="9" height="9" viewBox="0 0 10 10" fill="none" xmlns="http://www.w3.org/2000/svg">
                                                <path d="M5.83333 2.5H4.16667V5.83333H5.83333V2.5ZM5.83333 7.5H4.16667V9.16667H5.83333V7.5Z" fill="white"/>
                                            </svg>
                                        </div>
                                    </div>
                                </div>
                                <div style={{
                                    flex: '1 1 0',
                                    color: 'white',
                                    fontSize: 13,
                                    fontFamily: 'Plus Jakarta Sans',
                                    fontWeight: '400',
                                    lineHeight: '18px',
                                    wordWrap: 'break-word'
                                }}>
                                    Upload failed. Please try again.
                                </div>
                            </>
                        )}
                    </div>
                </div>
            )}

            {/* Document Preview Modal */}
            <DocumentPreviewModal
                isOpen={showPreviewModal}
                onClose={() => {
                    setShowPreviewModal(false);
                    setPreviewDocument(null);
                }}
                document={previewDocument}
            />
        </div>
    );
};

export default ChatInterface;<|MERGE_RESOLUTION|>--- conflicted
+++ resolved
@@ -23,7 +23,6 @@
 import mp3Icon from '../assets/mp3.svg';
 import GeneratedDocumentCard from './GeneratedDocumentCard';
 import DocumentCard from './DocumentCard';
-import DocumentPreviewModal from './DocumentPreviewModal';
 
 // Module-level variable to prevent duplicate socket initialization across all instances
 let globalSocketInitialized = false;
@@ -49,11 +48,8 @@
     const [researchMode, setResearchMode] = useState(false);
     const [showResearchSuggestion, setShowResearchSuggestion] = useState(false);
     const [expandedSources, setExpandedSources] = useState({});
-    const [previewDocument, setPreviewDocument] = useState(null);
-    const [showPreviewModal, setShowPreviewModal] = useState(false);
     const [researchProgress, setResearchProgress] = useState(null);
     const [isDraggingOver, setIsDraggingOver] = useState(false);
-    const [uploadProgress, setUploadProgress] = useState({}); // Track progress for each file
     const messagesEndRef = useRef(null);
     const messagesContainerRef = useRef(null);
     const inputRef = useRef(null);
@@ -62,7 +58,6 @@
     const abortControllerRef = useRef(null);
     const manuallyRemovedDocumentRef = useRef(false);
     const pendingMessageRef = useRef(null); // Queue final message data until animation completes
-    const dragCounterRef = useRef(0); // Track drag enter/leave for nested elements
 
     // Use streaming hook for the current AI response (5ms = 200 chars/sec for fast smooth streaming)
     const { displayedText, isStreaming } = useStreamingText(streamingMessage, 5);
@@ -235,16 +230,8 @@
                     // CRITICAL FIX: Queue message instead of immediately clearing streaming
                     // Let the useEffect wait for animation to complete before processing
                     console.log('📬 Queueing message to wait for streaming animation to complete');
-
-                    // ✅ FIX: Preserve attachedFiles from optimistic message (WebSocket path)
-                    const optimisticUserMsg = messages.find(m => m.isOptimistic && m.role === 'user');
-                    const userMessageWithAttachments = {
-                        ...data.userMessage,
-                        attachedFiles: optimisticUserMsg?.attachedFiles || data.userMessage?.attachedFiles || []
-                    };
-
                     pendingMessageRef.current = {
-                        userMessage: userMessageWithAttachments,
+                        userMessage: data.userMessage,
                         assistantMessage: data.assistantMessage
                     };
                     console.log('=== MESSAGE QUEUED - WAITING FOR ANIMATION ===');
@@ -352,41 +339,21 @@
         console.log('📌 justCreatedConversationId:', justCreatedConversationId.current);
 
         if (currentConversation?.id) {
-            // Check if this is a new conversation we just created for sending a message
+            // Skip loading if we just created this conversation
+            // We already have the messages locally from the REST API response
             if (justCreatedConversationId.current === currentConversation.id) {
                 console.log('⏭️ Skipping loadConversation - just created this conversation with messages locally');
-                justCreatedConversationId.current = null; // Reset the flag
-                // CRITICAL: DO NOT clear attachments here, as we need them for the message being sent.
+                justCreatedConversationId.current = null; // Reset flag
             } else {
-                // Additional check: Don't reload if we have optimistic messages (messages being sent)
-                const hasOptimisticMessages = messages.some(msg => msg.isOptimistic);
-                if (hasOptimisticMessages) {
-                    console.log('⏭️ Skipping loadConversation - optimistic messages in progress');
-                } else {
-                    // This block runs when the user MANUALLY clicks a different conversation.
-                    console.log('🔃 Loading conversation from server...');
-                    loadConversation(currentConversation.id);
-
-                    // ✅ FIX: Only clear attachments when the user manually switches to a different chat.
-                    console.log('🧹 Clearing attachments - user switched to a different conversation');
-                    setAttachedDocument(null);
-                    setPendingFiles([]);
-                    manuallyRemovedDocumentRef.current = false;
-                }
+                console.log('🔃 Loading conversation from server...');
+                loadConversation(currentConversation.id);
             }
 
             console.log('📡 Joining conversation room:', currentConversation.id);
             chatService.joinConversation(currentConversation.id);
+            // Clear streaming message and reset stage when switching conversations
             setStreamingMessage('');
             setCurrentStage({ stage: 'searching', message: 'Searching documents...' });
-
-        } else {
-            // This block runs when the user clicks "New Chat", resulting in currentConversation being null.
-            // ✅ FIX: This is a safe place to clear attachments.
-            console.log('🧹 Clearing attachments - new chat started');
-            setAttachedDocument(null);
-            setPendingFiles([]);
-            manuallyRemovedDocumentRef.current = false;
         }
 
         return () => {
@@ -395,7 +362,6 @@
                 chatService.leaveConversation(currentConversation.id);
             }
         };
-    // eslint-disable-next-line react-hooks/exhaustive-deps
     }, [currentConversation]);
 
     // CRITICAL FIX: Wait for streaming animation to complete before adding final message
@@ -551,43 +517,7 @@
 
             fetchDocumentInfo();
         }
-<<<<<<< HEAD
-    }, [location.search]); // ✅ FIX: Removed attachedDocument dependency to prevent re-triggering
-
-    // Simulate upload progress animation
-    useEffect(() => {
-        if (uploadingFiles.length > 0) {
-            // Initialize progress for each file
-            const initialProgress = {};
-            uploadingFiles.forEach((_, index) => {
-                initialProgress[index] = 0;
-            });
-            setUploadProgress(initialProgress);
-
-            // Animate progress from 0 to 90% over 3 seconds
-            const interval = setInterval(() => {
-                setUploadProgress(prev => {
-                    const updated = { ...prev };
-                    let allComplete = true;
-                    uploadingFiles.forEach((_, index) => {
-                        if (updated[index] < 90) {
-                            updated[index] = Math.min(90, (updated[index] || 0) + 3);
-                            allComplete = false;
-                        }
-                    });
-                    return updated;
-                });
-            }, 100);
-
-            return () => clearInterval(interval);
-        } else {
-            // Clear progress when no files uploading
-            setUploadProgress({});
-        }
-    }, [uploadingFiles.length]);
-=======
     }, [location.search]);
->>>>>>> 00ac0520
 
     const loadConversation = async (conversationId) => {
         try {
@@ -605,42 +535,27 @@
                 if (msg.id && !seenIds.has(msg.id)) {
                     seenIds.add(msg.id);
 
-                    // Parse metadata for both user and assistant messages
-                    if (msg.metadata) {
+                    // Parse RAG sources from metadata if present
+                    if (msg.metadata && msg.role === 'assistant') {
                         try {
                             const metadata = typeof msg.metadata === 'string' ? JSON.parse(msg.metadata) : msg.metadata;
-
-                            // Parse assistant metadata
-                            if (msg.role === 'assistant') {
-                                if (metadata.ragSources) {
-                                    msg.ragSources = metadata.ragSources;
-                                }
-                                if (metadata.webSources) {
-                                    msg.webSources = metadata.webSources;
-                                }
-                                if (metadata.expandedQuery) {
-                                    msg.expandedQuery = metadata.expandedQuery;
-                                }
-                                if (metadata.actions) {
-                                    msg.actions = metadata.actions;
-                                }
-                                if (metadata.contextId) {
-                                    msg.contextId = metadata.contextId;
-                                }
+                            if (metadata.ragSources) {
+                                msg.ragSources = metadata.ragSources;
                             }
-
-                            // Parse user metadata (attachedFiles)
-                            if (msg.role === 'user') {
-                                if (metadata.attachedFiles) {
-                                    msg.attachedFiles = metadata.attachedFiles;
-                                    console.log('📎 [ATTACH DEBUG] loadConversation: Parsed attachedFiles from user message:', msg.attachedFiles);
-                                }
-                                if (metadata.documentId) {
-                                    msg.documentId = metadata.documentId;
-                                }
+                            if (metadata.webSources) {
+                                msg.webSources = metadata.webSources;
+                            }
+                            if (metadata.expandedQuery) {
+                                msg.expandedQuery = metadata.expandedQuery;
+                            }
+                            if (metadata.actions) {
+                                msg.actions = metadata.actions;
+                            }
+                            if (metadata.contextId) {
+                                msg.contextId = metadata.contextId;
                             }
                         } catch (e) {
-                            console.error('Error parsing message metadata:', e);
+                            console.error('Error parsing RAG metadata:', e);
                         }
                     }
 
@@ -708,16 +623,11 @@
         }
     };
 
-    // Drag and drop handlers with counter for nested elements
+    // Drag and drop handlers
     const handleDragEnter = (e) => {
         e.preventDefault();
         e.stopPropagation();
-        dragCounterRef.current++;
-        // Only show overlay for external file drags, not internal element drags
-        const hasFiles = e.dataTransfer.types.includes('Files');
-        if (hasFiles && e.dataTransfer.items && e.dataTransfer.items.length > 0) {
-            setIsDraggingOver(true);
-        }
+        setIsDraggingOver(true);
     };
 
     const handleDragOver = (e) => {
@@ -729,8 +639,8 @@
     const handleDragLeave = (e) => {
         e.preventDefault();
         e.stopPropagation();
-        dragCounterRef.current--;
-        if (dragCounterRef.current === 0) {
+        // Only set to false if leaving the container itself, not child elements
+        if (e.currentTarget === e.target) {
             setIsDraggingOver(false);
         }
     };
@@ -738,7 +648,6 @@
     const handleDrop = (e) => {
         e.preventDefault();
         e.stopPropagation();
-        dragCounterRef.current = 0;
         setIsDraggingOver(false);
 
         const files = Array.from(e.dataTransfer.files);
@@ -909,50 +818,6 @@
         }
     };
 
-    const waitForDocumentProcessing = async (documentId, maxWaitTime = 30000) => {
-        const startTime = Date.now();
-        const pollInterval = 1000; // Check every second
-
-        console.log(`⏳ Waiting for document ${documentId} to finish processing...`);
-
-        while (Date.now() - startTime < maxWaitTime) {
-            try {
-                const token = localStorage.getItem('accessToken');
-                const response = await fetch(
-                    `${process.env.REACT_APP_API_URL}/api/documents/${documentId}/status`,
-                    {
-                        headers: {
-                            'Authorization': `Bearer ${token}`
-                        }
-                    }
-                );
-
-                if (response.ok) {
-                    const data = await response.json();
-                    console.log(`📊 Document ${documentId} status: ${data.status}`);
-
-                    if (data.status === 'completed') {
-                        console.log(`✅ Document ${documentId} processing complete!`);
-                        return true;
-                    }
-
-                    if (data.status === 'failed') {
-                        console.error(`❌ Document ${documentId} processing failed`);
-                        return false;
-                    }
-                }
-            } catch (error) {
-                console.warn(`⚠️ Error checking document status:`, error);
-            }
-
-            // Wait 1 second before checking again
-            await new Promise(resolve => setTimeout(resolve, pollInterval));
-        }
-
-        console.warn(`⏰ Timeout waiting for document ${documentId} to process`);
-        return false;
-    };
-
     const uploadMultipleFiles = async (files) => {
         if (!files || files.length === 0) {
             console.log('❌ No files to upload');
@@ -1051,17 +916,9 @@
 
         // Clear input immediately
         setMessage('');
-<<<<<<< HEAD
-        setPendingFiles([]);  // Clear pending files
-        // ✅ FIX: DON'T clear attachedDocument here - wait until after request is sent
-
-        // Hide the attachment banner immediately
-        setAttachedDocument(null);
-=======
         // DON'T clear pendingFiles yet - keep them visible during upload
         // They will be cleared after successful upload in uploadMultipleFiles()
         // DON'T clear attachedDocument - keep it visible during streaming
->>>>>>> 00ac0520
 
         // Store original message text for UI display (files will be shown visually, not as text)
         const displayMessageText = messageText || '';
@@ -1081,16 +938,8 @@
             content: displayMessageText,
             createdAt: new Date().toISOString(),
             isOptimistic: true,
-<<<<<<< HEAD
-            attachedFiles: filesToUpload.length > 0
-                ? filesToUpload.map(f => ({ name: f.name, type: f.type, documentId: uploadedDocument?.id }))
-                : documentToAttach
-                    ? [{ name: documentToAttach.name, type: documentToAttach.type, documentId: documentToAttach.id }]
-                    : [],
-=======
             attachedFiles: filesToUpload.length > 0 ? filesToUpload.map(f => ({ name: f.name, type: f.type })) :
                           documentsToAttach.length > 0 ? documentsToAttach.map(doc => ({ id: doc.id, name: doc.name })) : [],
->>>>>>> 00ac0520
         };
         setMessages((prev) => {
             // Check if this exact message was just added (prevent double-send)
@@ -1112,16 +961,6 @@
         if (filesToUpload.length > 0) {
             uploadedDocuments = await uploadMultipleFiles(filesToUpload);
 
-            // ✅ Wait for all uploaded documents to finish processing
-            if (uploadedDocuments.length > 0) {
-                console.log(`⏳ Waiting for ${uploadedDocuments.length} document(s) to finish processing...`);
-                const processingPromises = uploadedDocuments.map(doc =>
-                    waitForDocumentProcessing(doc.id)
-                );
-                await Promise.all(processingPromises);
-                console.log(`✅ All documents processed and ready for querying!`);
-            }
-
             // If no message text was provided, add a default message
             if (uploadedDocuments.length > 0 && !messageText.trim()) {
                 if (uploadedDocuments.length === 1) {
@@ -1133,11 +972,6 @@
         } else if (documentsToAttach.length > 0) {
             // Use the documents that were already uploaded (from URL parameter)
             uploadedDocuments = documentsToAttach.map(doc => ({ id: doc.id }));
-
-            // ✅ Wait for the attached document to finish processing (same as uploaded files)
-            console.log(`⏳ Waiting for attached document "${documentToAttach.name}" to finish processing...`);
-            await waitForDocumentProcessing(documentToAttach.id);
-            console.log(`✅ Attached document processed and ready for querying!`);
 
             // If no message text was provided, add a default message
             if (!messageText.trim()) {
@@ -1191,14 +1025,6 @@
                                 conversationId,
                                 query: messageText,
                                 researchMode,
-<<<<<<< HEAD
-                                attachedFiles: filesToUpload.length > 0
-                                    ? filesToUpload.map(f => ({ name: f.name, type: f.type, documentId: uploadedDocument?.id }))
-                                    : documentToAttach
-                                        ? [{ name: documentToAttach.name, type: documentToAttach.type, documentId: documentToAttach.id }]
-                                        : [],
-                                documentId: uploadedDocument?.id || documentToAttach?.id,
-=======
                                 // Send both formats for compatibility
                                 attachedFiles: filesToUpload.length > 0
                                     ? filesToUpload.map(f => ({ name: f.name, type: f.type }))
@@ -1214,7 +1040,6 @@
                                 })),
                                 // Explicitly null when no document (prevents sticky attachment)
                                 documentId: uploadedDocument?.id || null,
->>>>>>> 00ac0520
                             }),
                         }
                     );
@@ -1282,18 +1107,12 @@
                     console.log('📬 SSE stream complete - queueing message to wait for animation');
 
                     if (metadata) {
-                        // ✅ FIX: Use attachedFiles from backend response (already saved in DB)
-                        console.log('📎 [ATTACH DEBUG] SSE: metadata.attachedFiles:', metadata.attachedFiles);
-
                         const realUserMessage = {
                             id: metadata.userMessageId,
                             role: 'user',
                             content: displayMessageText,
                             createdAt: new Date().toISOString(),
-                            attachedFiles: metadata.attachedFiles || [], // ✅ Use attachedFiles from backend
                         };
-
-                        console.log('📎 [ATTACH DEBUG] SSE: Created real message with attachedFiles:', realUserMessage.attachedFiles);
 
                         const assistantMessage = {
                             id: metadata.assistantMessageId,
@@ -1328,16 +1147,10 @@
                     // Note: streamingMessage will be cleared by the useEffect when animation completes
                     // Note: isLoading will be set to false by the useEffect when animation completes
                     setResearchMode(false);
-
-                    // ✅ FIX: Clear attached document AFTER successful request
-                    setAttachedDocument(null);
                 } catch (error) {
                     console.error('❌ Error in RAG streaming:', error);
                     setIsLoading(false);
                     setStreamingMessage('');
-
-                    // ✅ FIX: Clear attached document even on error
-                    setAttachedDocument(null);
 
                     // Add error message
                     const errorMessage = {
@@ -1384,10 +1197,6 @@
         } catch (error) {
             console.error('❌ Error sending message:', error);
             setIsLoading(false);
-
-            // ✅ FIX: Clear attached document even on error
-            setAttachedDocument(null);
-
             // Keep the user message visible even on error
             // Add an error message from the assistant
             const errorMessage = {
@@ -1434,67 +1243,25 @@
                         left: 0,
                         right: 0,
                         bottom: 0,
-                        backgroundColor: 'rgba(41, 41, 43, 0.85)',
-                        borderRadius: 20,
+                        backgroundColor: 'rgba(79, 70, 229, 0.05)',
+                        border: '3px dashed #4F46E5',
+                        borderRadius: 12,
                         display: 'flex',
-                        flexDirection: 'column',
                         justifyContent: 'center',
                         alignItems: 'center',
-                        gap: 24,
                         zIndex: 1000,
                         pointerEvents: 'none',
                     }}>
-                        {/* White circular icon with upload arrow - unified monochrome animation */}
                         <div style={{
-                            width: 120,
-                            height: 120,
-                            borderRadius: '50%',
-                            backgroundColor: 'white',
-                            display: 'flex',
-                            justifyContent: 'center',
-                            alignItems: 'center',
-                            opacity: isDraggingOver ? 1.0 : 0.75,
-                            transform: isDraggingOver ? 'scale(1.08)' : 'scale(1.0)',
-                            boxShadow: isDraggingOver ? '0 0 24px rgba(255, 255, 255, 0.12)' : 'none',
-                            transition: 'opacity 250ms ease-out, transform 250ms ease-out, box-shadow 250ms ease-out'
+                            background: 'white',
+                            padding: '24px 32px',
+                            borderRadius: 12,
+                            boxShadow: '0 4px 12px rgba(0, 0, 0, 0.1)',
+                            textAlign: 'center',
                         }}>
-                            <svg width="56" height="56" viewBox="0 0 24 24" fill="none" stroke="#1C1C1E" strokeWidth="2" strokeLinecap="round" strokeLinejoin="round">
-                                <path d="M4 17v2a2 2 0 0 0 2 2h12a2 2 0 0 0 2-2v-2" />
-                                <polyline points="7 9 12 4 17 9" />
-                                <line x1="12" y1="4" x2="12" y2="16" />
-                            </svg>
-                        </div>
-                        <div style={{
-                            flexDirection: 'column',
-                            justifyContent: 'center',
-                            alignItems: 'center',
-                            gap: 8,
-                            display: 'flex'
-                        }}>
-                            <div style={{
-                                textAlign: 'center',
-                                color: 'white',
-                                fontSize: 20,
-                                fontFamily: 'Plus Jakarta Sans',
-                                fontWeight: '600',
-                                lineHeight: '30px',
-                                opacity: isDraggingOver ? 1.0 : 0.6,
-                                transition: 'opacity 250ms ease-out'
-                            }}>
-                                Drop files here to upload
-                            </div>
-                            <div style={{
-                                textAlign: 'center',
-                                color: 'rgba(255, 255, 255, 0.7)',
-                                fontSize: 15,
-                                fontFamily: 'Plus Jakarta Sans',
-                                fontWeight: '400',
-                                lineHeight: '22.5px',
-                                opacity: isDraggingOver ? 0.8 : 0.4,
-                                transition: 'opacity 250ms ease-out'
-                            }}>
-                                Release to open upload modal
-                            </div>
+                            <div style={{fontSize: 48, marginBottom: 12}}>📎</div>
+                            <div style={{fontSize: 18, fontWeight: '600', color: '#4F46E5', marginBottom: 4}}>Drop files here</div>
+                            <div style={{fontSize: 14, color: '#6B7280'}}>Release to attach files to your message</div>
                         </div>
                     </div>
                 )}
@@ -2100,73 +1867,68 @@
                                             return attachedFiles.length > 0 ? (
                                                 <div style={{ display: 'flex', flexDirection: 'column', gap: 8, width: '100%' }}>
                                                     {attachedFiles.map((attachedFile, fileIndex) => (
-                                                        <div
-                                                            key={fileIndex}
-                                                            onClick={() => {
-                                                                // Open preview modal with document info
-                                                                const docId = msg.documentId || attachedFile.id || attachedFile.documentId;
-                                                                console.log('📄 Opening preview for:', {
-                                                                    documentId: docId,
-                                                                    filename: attachedFile.name,
-                                                                    msgDocId: msg.documentId,
-                                                                    fileId: attachedFile.id,
-                                                                    fileDocId: attachedFile.documentId
-                                                                });
-
-                                                                if (!docId) {
-                                                                    console.error('❌ No document ID found');
-                                                                    return;
-                                                                }
-
-                                                                setPreviewDocument({
-                                                                    id: docId,
-                                                                    filename: attachedFile.name,
-                                                                    mimeType: attachedFile.type,
-                                                                    pageCount: attachedFile.pageCount || 1
-                                                                });
-                                                                setShowPreviewModal(true);
-                                                            }}
-                                                            style={{
+                                                        <div key={fileIndex} style={{
+                                                            padding: 12,
+                                                            background: '#FFFFFF',
+                                                            border: '1px solid #E6E6EC',
+                                                            borderRadius: 12,
+                                                            display: 'flex',
+                                                            alignItems: 'center',
+                                                            gap: 12,
+                                                            minWidth: 280,
+                                                        }}>
+                                                            {/* File icon */}
+                                                            <div style={{
+                                                                width: 40,
+                                                                height: 40,
+                                                                background: '#F5F5F5',
+                                                                borderRadius: 8,
                                                                 display: 'flex',
                                                                 alignItems: 'center',
-                                                                gap: 12,
-                                                                padding: '12px 16px',
-                                                                background: '#F3F4F6',
-                                                                borderRadius: 8,
-                                                                border: '1px solid #E5E7EB',
-                                                                cursor: 'pointer',
-                                                                transition: 'all 200ms ease-out'
-                                                            }}
-                                                            onMouseEnter={(e) => {
-                                                                e.currentTarget.style.background = '#E5E7EB';
-                                                                e.currentTarget.style.borderColor = '#D1D5DB';
-                                                            }}
-                                                            onMouseLeave={(e) => {
-                                                                e.currentTarget.style.background = '#F3F4F6';
-                                                                e.currentTarget.style.borderColor = '#E5E7EB';
-                                                            }}
-                                                        >
-                                                            <img
-                                                                src={getFileIcon(attachedFile.name)}
-                                                                alt="File icon"
-                                                                style={{
-                                                                    width: 24,
-                                                                    height: 24,
-                                                                    imageRendering: '-webkit-optimize-contrast',
-                                                                    objectFit: 'contain',
-                                                                    shapeRendering: 'geometricPrecision'
-                                                                }}
-                                                            />
+                                                                justifyContent: 'center',
+                                                                fontSize: 20,
+                                                                flexShrink: 0,
+                                                            }}>
+                                                                {(() => {
+                                                                    const ext = attachedFile.name.split('.').pop()?.toLowerCase() || '';
+                                                                    const iconMap = {
+                                                                        'pdf': '📕',
+                                                                        'doc': '📘',
+                                                                        'docx': '📘',
+                                                                        'xls': '📗',
+                                                                        'xlsx': '📗',
+                                                                        'ppt': '📙',
+                                                                        'pptx': '📙',
+                                                                        'txt': '📄',
+                                                                        'jpg': '🖼️',
+                                                                        'jpeg': '🖼️',
+                                                                        'png': '🖼️',
+                                                                        'gif': '🖼️',
+                                                                        'zip': '📦',
+                                                                        'rar': '📦',
+                                                                    };
+                                                                    return iconMap[ext] || '📄';
+                                                                })()}
+                                                            </div>
+
+                                                            {/* File info */}
                                                             <div style={{ flex: 1, minWidth: 0 }}>
                                                                 <div style={{
                                                                     fontSize: 14,
-                                                                    fontWeight: '500',
-                                                                    color: '#111827',
+                                                                    fontWeight: '600',
+                                                                    color: '#32302C',
                                                                     whiteSpace: 'nowrap',
                                                                     overflow: 'hidden',
                                                                     textOverflow: 'ellipsis',
                                                                 }}>
                                                                     {attachedFile.name}
+                                                                </div>
+                                                                <div style={{
+                                                                    fontSize: 12,
+                                                                    color: '#8E8E93',
+                                                                    marginTop: 2,
+                                                                }}>
+                                                                    {attachedFile.type || 'File'}
                                                                 </div>
                                                             </div>
                                                         </div>
@@ -2262,13 +2024,8 @@
                             </div>
                         )}
 
-<<<<<<< HEAD
-                        {/* Loading Indicator - only show when waiting for response BEFORE streaming starts */}
-                        {(isLoading && !streamingMessage) && (
-=======
                         {/* Loading Indicator - show ONLY when waiting for response, hide once streaming starts */}
                         {(isLoading && !displayedText) && (
->>>>>>> 00ac0520
                             <div style={{marginBottom: 16, display: 'flex', justifyContent: 'flex-start'}}>
                                 <div style={{padding: '12px 16px', borderRadius: 12, background: '#F5F5F5', color: '#32302C', display: 'flex', flexDirection: 'column', gap: 8}}>
                                     <div style={{color: '#6B7280', fontSize: 13, fontFamily: 'Plus Jakarta Sans, sans-serif', fontWeight: '500'}}>
@@ -2309,7 +2066,80 @@
 
             {/* Message Input */}
             <div style={{padding: 20, background: 'white', borderTop: '1px solid #E6E6EC'}}>
-                {/* File Attachments Preview - trigger recompile */}
+                {/* REMOVED: Research Mode Popup - disabled per user request */}
+                {/* {showResearchSuggestion && !researchMode && (
+                    <div style={{
+                        marginBottom: 12,
+                        padding: 12,
+                        background: '#181818',
+                        borderRadius: 12,
+                        border: '1px solid #323232',
+                        display: 'flex',
+                        alignItems: 'center',
+                        gap: 12,
+                        animation: 'slideIn 0.3s ease-out'
+                    }}>
+                        <svg width="20" height="20" viewBox="0 0 24 24" fill="none" stroke="white" strokeWidth="2" strokeLinecap="round" strokeLinejoin="round" style={{flexShrink: 0}}>
+                            <circle cx="12" cy="12" r="10"/>
+                            <path d="M12 16v-4"/>
+                            <path d="M12 8h.01"/>
+                        </svg>
+                        <div style={{flex: 1}}>
+                            <div style={{fontSize: 14, fontWeight: '600', color: 'white', marginBottom: 2}}>
+                                Enable Research Mode?
+                            </div>
+                            <div style={{fontSize: 12, color: 'rgba(255,255,255,0.7)'}}>
+                                Your question looks like it needs current web information
+                            </div>
+                        </div>
+                        <button
+                            onClick={() => {
+                                setResearchMode(true);
+                                setShowResearchSuggestion(false);
+                            }}
+                            style={{
+                                padding: '8px 16px',
+                                background: 'white',
+                                color: '#181818',
+                                border: 'none',
+                                borderRadius: 8,
+                                cursor: 'pointer',
+                                fontSize: 14,
+                                fontWeight: '600',
+                                transition: 'all 0.2s',
+                                flexShrink: 0
+                            }}
+                            onMouseEnter={(e) => e.currentTarget.style.transform = 'scale(1.05)'}
+                            onMouseLeave={(e) => e.currentTarget.style.transform = 'scale(1)'}
+                        >
+                            Enable
+                        </button>
+                        <button
+                            onClick={() => setShowResearchSuggestion(false)}
+                            style={{
+                                padding: 6,
+                                background: 'rgba(255,255,255,0.1)',
+                                border: 'none',
+                                borderRadius: 6,
+                                cursor: 'pointer',
+                                display: 'flex',
+                                alignItems: 'center',
+                                justifyContent: 'center',
+                                color: 'rgba(255,255,255,0.7)',
+                                fontSize: 16,
+                                flexShrink: 0,
+                                transition: 'all 0.2s'
+                            }}
+                            onMouseEnter={(e) => e.currentTarget.style.background = 'rgba(255,255,255,0.2)'}
+                            onMouseLeave={(e) => e.currentTarget.style.background = 'rgba(255,255,255,0.1)'}
+                            title="Dismiss"
+                        >
+                            ✕
+                        </button>
+                    </div>
+                )} */}
+
+                {/* File Attachments Preview */}
                 {(pendingFiles.length > 0 || uploadingFiles.length > 0) && (
                     <div style={{marginBottom: 12, display: 'flex', flexDirection: 'column', gap: 8}}>
                         {/* Pending files */}
@@ -2318,7 +2148,7 @@
                             const previewUrl = isImage ? URL.createObjectURL(file) : null;
 
                             return (
-                                <div key={`pending-${index}`} style={{padding: 12, background: '#F5F5F5', borderRadius: 12, border: '1px solid #E6E6EC', display: 'flex', alignItems: 'center', gap: 12}}>
+                            <div key={`pending-${index}`} style={{padding: 12, background: '#F5F5F5', borderRadius: 12, border: '1px solid #E6E6EC', display: 'flex', alignItems: 'center', gap: 12}}>
                                 <div style={{position: 'relative', width: 40, height: 40, flexShrink: 0}}>
                                     {isImage ? (
                                         <img
@@ -2357,103 +2187,64 @@
                                 >
                                     ✕
                                 </button>
-                                </div>
+                            </div>
                             );
                         })}
 
                         {/* Uploading files */}
                         {uploadingFiles.map((file, index) => {
-                            const progress = uploadProgress[index] || 0;
+                            const isImage = isImageFile(file);
+                            const previewUrl = isImage ? URL.createObjectURL(file) : null;
+
                             return (
-                                <div key={`uploading-${index}`} style={{
-                                    position: 'relative',
-                                    display: 'flex',
-                                    flexDirection: 'column',
-                                    gap: 12,
-                                    padding: '16px 20px',
-                                    background: 'white',
-                                    borderRadius: 12,
-                                    marginBottom: 8,
-                                    border: '1px solid #E6E6EC',
-                                    overflow: 'hidden'
-                                }}>
-                                    {/* Gray overlay progress - matching Upload Hub style */}
-                                    <div style={{
-                                        width: '100%',
-                                        height: '100%',
-                                        left: 0,
-                                        top: 0,
-                                        position: 'absolute',
-                                        pointerEvents: 'none'
-                                    }}>
-                                        <div style={{
-                                            width: `${progress}%`,
-                                            height: '100%',
-                                            left: 0,
-                                            top: 0,
-                                            position: 'absolute',
-                                            background: 'rgba(169, 169, 169, 0.12)',
-                                            transition: 'width 0.3s ease-in-out',
-                                            opacity: progress >= 100 ? 0 : 1,
-                                            transitionProperty: progress >= 100 ? 'width 0.3s ease-in-out, opacity 400ms ease-out' : 'width 0.3s ease-in-out'
-                                        }} />
-                                    </div>
-
-                                    {/* Upload percentage counter */}
-                                    <div style={{
-                                        position: 'absolute',
-                                        bottom: 12,
-                                        right: 16,
-                                        fontSize: 13,
-                                        fontWeight: '500',
-                                        color: '#6C6C6C',
-                                        zIndex: 2,
-                                        opacity: progress < 100 ? 1 : 0,
-                                        transition: 'opacity 0.3s ease-out'
-                                    }}>
-                                        {Math.round(progress)}%
-                                    </div>
-
-                                    <div style={{
-                                        display: 'flex',
-                                        alignItems: 'center',
-                                        gap: 16,
-                                        position: 'relative',
-                                        zIndex: 1
-                                    }}>
+                            <div key={`uploading-${index}`} style={{padding: 12, background: '#EFF6FF', borderRadius: 12, border: '1px solid #3B82F6', display: 'flex', alignItems: 'center', gap: 12}}>
+                                <div style={{position: 'relative', width: 40, height: 40, flexShrink: 0}}>
+                                    {isImage ? (
+                                        <img
+                                            src={previewUrl}
+                                            alt="Image preview"
+                                            style={{
+                                                width: 40,
+                                                height: 40,
+                                                objectFit: 'cover',
+                                                borderRadius: 6,
+                                                opacity: 0.5
+                                            }}
+                                        />
+                                    ) : (
                                         <img
                                             src={getFileIcon(file.name)}
                                             alt="File icon"
                                             style={{
                                                 width: 40,
                                                 height: 40,
-                                                flexShrink: 0,
                                                 imageRendering: '-webkit-optimize-contrast',
                                                 objectFit: 'contain',
-                                                shapeRendering: 'geometricPrecision'
+                                                shapeRendering: 'geometricPrecision',
+                                                opacity: 0.5
                                             }}
                                         />
-                                        <div style={{flex: 1, overflow: 'hidden'}}>
-                                            <div style={{
-                                                fontSize: 16,
-                                                fontWeight: '500',
-                                                color: '#1A1A1A',
-                                                marginBottom: 4,
-                                                whiteSpace: 'nowrap',
-                                                overflow: 'hidden',
-                                                textOverflow: 'ellipsis'
-                                            }}>
-                                                {file.name}
-                                            </div>
-                                            <div style={{
-                                                fontSize: 13,
-                                                color: '#A0A0A0'
-                                            }}>
-                                                Uploading to cloud...
-                                            </div>
-                                        </div>
+                                    )}
+                                    <div style={{
+                                        position: 'absolute',
+                                        top: '50%',
+                                        left: '50%',
+                                        transform: 'translate(-50%, -50%)',
+                                        width: 20,
+                                        height: 20,
+                                        border: '3px solid #E6E6EC',
+                                        borderTop: '3px solid #3B82F6',
+                                        borderRadius: '50%',
+                                        animation: 'spin 1s linear infinite'
+                                    }} />
+                                </div>
+                                <div style={{flex: 1}}>
+                                    <div style={{fontSize: 14, fontWeight: '600', color: '#32302C'}}>{file.name}</div>
+                                    <div style={{fontSize: 12, color: '#3B82F6'}}>
+                                        Uploading...
                                     </div>
                                 </div>
+                            </div>
                             );
                         })}
                     </div>
@@ -2710,16 +2501,6 @@
                     </div>
                 </div>
             )}
-
-            {/* Document Preview Modal */}
-            <DocumentPreviewModal
-                isOpen={showPreviewModal}
-                onClose={() => {
-                    setShowPreviewModal(false);
-                    setPreviewDocument(null);
-                }}
-                document={previewDocument}
-            />
         </div>
     );
 };
