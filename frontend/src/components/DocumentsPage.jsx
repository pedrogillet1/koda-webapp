--- conflicted
+++ resolved
@@ -96,7 +96,10 @@
   const [droppedFiles, setDroppedFiles] = useState(null);
   const [isDraggingOver, setIsDraggingOver] = useState(false);
 
-<<<<<<< HEAD
+  // Sorting state for Your Files table
+  const [sortColumn, setSortColumn] = useState('date'); // 'name', 'type', 'size', 'date'
+  const [sortDirection, setSortDirection] = useState('desc'); // 'asc' or 'desc'
+
   // Refs to track current state for event listener (avoids stale closures)
   const openDropdownIdRef = useRef(openDropdownId);
   const categoryMenuOpenRef = useRef(categoryMenuOpen);
@@ -111,13 +114,6 @@
   }, [categoryMenuOpen]);
 
   // Close dropdown when clicking outside - attached ONCE on mount
-=======
-  // Sorting state for Your Files table
-  const [sortColumn, setSortColumn] = useState('date'); // 'name', 'type', 'size', 'date'
-  const [sortDirection, setSortDirection] = useState('desc'); // 'asc' or 'desc'
-
-  // Close dropdown when clicking outside
->>>>>>> 568b0033
   useEffect(() => {
     const handleClickOutside = (event) => {
       // Use refs to get current state values (avoids stale closures)
