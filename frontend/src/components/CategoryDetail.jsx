--- conflicted
+++ resolved
@@ -2344,178 +2344,8 @@
                               transition: 'all 0.2s ease'
                             }}
                           >
-<<<<<<< HEAD
                             <span style={{ color: '#6C6B6E', fontSize: 16, lineHeight: 1 }}>⋯</span>
                           </button>
-=======
-                            Size {sortBy === 'size' && (sortOrder === 'asc' ? '↑' : '↓')}
-                          </th>
-                          <th style={{
-                            width: 60,
-                            textAlign: 'center',
-                            padding: '12px 16px'
-                          }}></th>
-                        </tr>
-                      </thead>
-                      <tbody>
-                        {sortedDocuments.map((doc) => (
-                          <tr
-                            key={doc.id}
-                            className="document-row"
-                            draggable="true"
-                            onDragStart={(e) => handleDocumentDragStart(e, doc)}
-                            onDragEnd={handleDocumentDragEnd}
-                            onClick={() => {
-                              if (isSelectMode) {
-                                toggleDocument(doc.id);
-                              } else {
-                                navigate(`/document/${doc.id}`);
-                              }
-                            }}
-                            style={{
-                              borderBottom: '1px solid #F3F4F6',
-                              background: isSelected(doc.id) ? '#111827' : 'white',
-                              cursor: draggedItem?.type === 'document' && draggedItem?.id === doc.id ? 'move' : 'pointer',
-                              transition: 'background 0.2s',
-                              opacity: draggedItem?.type === 'document' && draggedItem?.id === doc.id ? 0.5 : 1,
-                              borderLeft: isSelected(doc.id) ? '3px solid #111827' : '3px solid transparent'
-                            }}
-                            onMouseEnter={(e) => {
-                              if (!isSelected(doc.id)) {
-                                e.currentTarget.style.background = '#F9FAFB';
-                              }
-                            }}
-                            onMouseLeave={(e) => {
-                              if (!isSelected(doc.id)) {
-                                e.currentTarget.style.background = 'white';
-                              }
-                            }}
-                          >
-                            {/* File Name Cell */}
-                            <td style={{
-                              padding: '14px 16px',
-                              fontSize: 14,
-                              color: isSelected(doc.id) ? 'white' : '#374151',
-                              fontFamily: 'Plus Jakarta Sans'
-                            }}>
-                              <div style={{ display: 'flex', alignItems: 'center', gap: 12 }}>
-                                <img
-                                  src={getFileIcon(doc)}
-                                  alt="file icon"
-                                  style={{ width: 24, height: 24, objectFit: 'contain', aspectRatio: '1/1' }}
-                                />
-                                {renamingDocId === doc.id ? (
-                                  <input
-                                    type="text"
-                                    value={newFileName}
-                                    onChange={(e) => setNewFileName(e.target.value)}
-                                    onBlur={() => handleRenameSubmit(doc.id)}
-                                    onKeyDown={(e) => {
-                                      if (e.key === 'Enter') {
-                                        handleRenameSubmit(doc.id);
-                                      } else if (e.key === 'Escape') {
-                                        setRenamingDocId(null);
-                                        setNewFileName('');
-                                      }
-                                    }}
-                                    onClick={(e) => e.stopPropagation()}
-                                    autoFocus
-                                    style={{
-                                      padding: '4px 8px',
-                                      fontSize: 14,
-                                      fontFamily: 'Plus Jakarta Sans',
-                                      fontWeight: '500',
-                                      color: '#111827',
-                                      border: '1px solid #181818',
-                                      borderRadius: 6,
-                                      outline: 'none',
-                                      background: 'white',
-                                      flex: 1
-                                    }}
-                                  />
-                                ) : (
-                                  <span style={{
-                                    fontWeight: '500',
-                                    color: isSelected(doc.id) ? 'white' : '#111827'
-                                  }}>
-                                    {doc.filename}
-                                  </span>
-                                )}
-                              </div>
-                            </td>
-
-                            {/* Time Added Cell */}
-                            <td style={{
-                              padding: '14px 16px',
-                              fontSize: 14,
-                              color: isSelected(doc.id) ? 'rgba(255,255,255,0.8)' : '#6B7280',
-                              fontFamily: 'Plus Jakarta Sans'
-                            }}>
-                              {formatTime(doc.createdAt)}
-                            </td>
-
-                            {/* Size Cell */}
-                            <td style={{
-                              padding: '14px 16px',
-                              fontSize: 14,
-                              color: isSelected(doc.id) ? 'rgba(255,255,255,0.8)' : '#6B7280',
-                              fontFamily: 'Plus Jakarta Sans',
-                              fontVariantNumeric: 'tabular-nums'
-                            }}>
-                              {formatFileSize(doc.fileSize)}
-                            </td>
-
-                            {/* Actions Cell */}
-                            <td style={{
-                              padding: '14px 16px',
-                              textAlign: 'center',
-                              position: 'relative'
-                            }} data-dropdown>
-                              <button
-                                data-dropdown-id={`list-${doc.id}`}
-                                onClick={(e) => {
-                                  e.stopPropagation();
-                                  if (openDropdownId === doc.id) {
-                                    setOpenDropdownId(null);
-                                  } else {
-                                    const buttonRect = e.currentTarget.getBoundingClientRect();
-                                    const dropdownHeight = 180;
-                                    const spaceBelow = window.innerHeight - buttonRect.bottom;
-                                    const openUpward = spaceBelow < dropdownHeight && buttonRect.top > dropdownHeight;
-                                    setDropdownMenuPosition({
-                                      top: openUpward ? buttonRect.top - dropdownHeight - 4 : buttonRect.bottom + 4,
-                                      left: buttonRect.right - 160
-                                    });
-                                    setOpenDropdownId(doc.id);
-                                  }
-                                }}
-                                style={{
-                                  width: 32,
-                                  height: 32,
-                                  background: 'transparent',
-                                  border: 'none',
-                                  borderRadius: 6,
-                                  fontSize: 18,
-                                  color: '#9CA3AF',
-                                  cursor: 'pointer',
-                                  transition: 'all 0.2s',
-                                  display: 'flex',
-                                  alignItems: 'center',
-                                  justifyContent: 'center',
-                                  margin: '0 auto'
-                                }}
-                                onMouseEnter={(e) => {
-                                  e.currentTarget.style.background = '#F3F4F6';
-                                  e.currentTarget.style.color = '#6B7280';
-                                }}
-                                onMouseLeave={(e) => {
-                                  e.currentTarget.style.background = 'transparent';
-                                  e.currentTarget.style.color = '#9CA3AF';
-                                }}
-                              >
-                                ⋯
-                              </button>
->>>>>>> baa04cc3
 
                               {openDropdownId === doc.id && (
                                 <div
