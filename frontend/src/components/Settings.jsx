import React, { useState, useEffect } from 'react';
import { useNavigate } from 'react-router-dom';
import { PieChart, Pie, Cell, ResponsiveContainer } from 'recharts';
import LeftNav from './LeftNav';
import DeleteConfirmationModal from './DeleteConfirmationModal';
import FeedbackModal from './FeedbackModal';
import RecoveryVerificationBanner from './RecoveryVerificationBanner';
import FileBreakdownDonut from './FileBreakdownDonut';
import { useToast } from '../context/ToastContext';
import { useIsMobile } from '../hooks/useIsMobile';
import { ReactComponent as DonutIcon } from '../assets/Donut.svg';
import { ReactComponent as UserIcon } from '../assets/User.svg';
import { ReactComponent as LayersIcon } from '../assets/Layers.svg';
import { ReactComponent as KeyIcon } from '../assets/Key.svg';
import { ReactComponent as BellIcon } from '../assets/Bell-1.svg';
import { ReactComponent as SettingsFilledIcon } from '../assets/Settings-filled.svg';
import { ReactComponent as Document2Icon } from '../assets/Document 2.svg';
import { ReactComponent as ImageIcon } from '../assets/Image.svg';
import { ReactComponent as SpreadsheetIcon } from '../assets/spreadsheet.svg';
import { ReactComponent as InfoCircleIcon } from '../assets/Info circle.svg';
import { ReactComponent as XCloseIcon } from '../assets/x-close.svg';
import { ReactComponent as Right3Icon } from '../assets/Right 3.svg';
import { ReactComponent as PlusWhiteIcon } from '../assets/plus-white.svg';
import { ReactComponent as HideIcon } from '../assets/Hide.svg';
import { ReactComponent as CheckCircleIcon } from '../assets/check-circle.svg';
import storageIcon from '../assets/storage-icon.svg';
import { ReactComponent as CheckDoubleIcon } from '../assets/check-double_svgrepo.com.svg';
import { ReactComponent as ExpandIcon } from '../assets/expand.svg';
import pdfIcon from '../assets/pdf-icon.png';
import jpgIcon from '../assets/jpg-icon.png';
import docIcon from '../assets/doc-icon.png';
import txtIcon from '../assets/txt-icon.png';
import xlsIcon from '../assets/xls.png';
import pngIcon from '../assets/png-icon.png';
import pptxIcon from '../assets/pptx.png';
import movIcon from '../assets/mov.png';
import mp4Icon from '../assets/mp4.png';
import mp3Icon from '../assets/mp3.svg';
import crownIcon from '../assets/crown.png';
import api from '../services/api';

const Settings = () => {
  const navigate = useNavigate();
  const isMobile = useIsMobile();
  const { showSuccess, showError } = useToast();
  const [activeSection, setActiveSection] = useState('general');
  const [isExpanded, setIsExpanded] = useState(false);
  const [documents, setDocuments] = useState(() => {
    // Load from cache for instant display
    const cached = sessionStorage.getItem('koda_settings_documents');
    if (cached) {
      try {
        return JSON.parse(cached);
      } catch (e) {
        return [];
      }
    }
    return [];
  });
  const [fileData, setFileData] = useState(() => {
    // Load from cache for instant display
    const cached = sessionStorage.getItem('koda_settings_fileData');
    if (cached) {
      try {
        return JSON.parse(cached);
      } catch (e) {
        return [];
      }
    }
    return [];
  });
  const [totalStorage, setTotalStorage] = useState(() => {
    // Load from cache for instant display
    const cached = sessionStorage.getItem('koda_settings_totalStorage');
    return cached ? parseInt(cached, 10) : 0;
  });
  const [storageLimit, setStorageLimit] = useState(() => {
    // Load from cache or default to 5GB (beta limit)
    const cached = sessionStorage.getItem('koda_settings_storageLimit');
    return cached ? parseInt(cached, 10) : 5 * 1024 * 1024 * 1024; // 5GB default
  });
  const [user, setUser] = useState(() => {
    // Load from cache for instant display
    const cached = localStorage.getItem('user');
    if (cached) {
      try {
        return JSON.parse(cached);
      } catch (e) {
        return null;
      }
    }
    return null;
  });
  const [profileImage, setProfileImage] = useState(() => {
    const cached = localStorage.getItem('user');
    if (cached) {
      try {
        const userData = JSON.parse(cached);
        return userData.profileImage || null;
      } catch (e) {
        return null;
      }
    }
    return null;
  });
  const [firstName, setFirstName] = useState(() => {
    const cached = localStorage.getItem('user');
    if (cached) {
      try {
        const userData = JSON.parse(cached);
        return userData.firstName || '';
      } catch (e) {
        return '';
      }
    }
    return '';
  });
  const [lastName, setLastName] = useState(() => {
    const cached = localStorage.getItem('user');
    if (cached) {
      try {
        const userData = JSON.parse(cached);
        return userData.lastName || '';
      } catch (e) {
        return '';
      }
    }
    return '';
  });
  const [phoneNumber, setPhoneNumber] = useState(() => {
    const cached = localStorage.getItem('user');
    if (cached) {
      try {
        const userData = JSON.parse(cached);
        return userData.phoneNumber || '';
      } catch (e) {
        return '';
      }
    }
    return '';
  });
  const [currentPassword, setCurrentPassword] = useState('');
  const [newPassword, setNewPassword] = useState('');
  const [confirmPassword, setConfirmPassword] = useState('');
  const [showCurrentPassword, setShowCurrentPassword] = useState(false);
  const [showNewPassword, setShowNewPassword] = useState(false);
  const [showConfirmPassword, setShowConfirmPassword] = useState(false);
  const [showDeleteModal, setShowDeleteModal] = useState(false);
  const [showFeedbackModal, setShowFeedbackModal] = useState(false);
  const [profileError, setProfileError] = useState('');
  const [showPhoneVerification, setShowPhoneVerification] = useState(false);
  const [verificationCode, setVerificationCode] = useState('');

  // Notification preferences
  const [accountUpdates, setAccountUpdates] = useState(true);
  const [securityAlerts, setSecurityAlerts] = useState(true);
  const [chatDocumentLinks, setChatDocumentLinks] = useState(false);
  const [uploadConfirmations, setUploadConfirmations] = useState(false);
  const [encryptionAlerts, setEncryptionAlerts] = useState(true);
  const [featureAnnouncements, setFeatureAnnouncements] = useState(false);

  // Notifications popup
  const [showNotificationsPopup, setShowNotificationsPopup] = useState(false);

  // Sorting state for Recently Added table
  const [sortColumn, setSortColumn] = useState('date'); // 'name', 'type', 'size', 'date'
  const [sortDirection, setSortDirection] = useState('desc'); // 'asc' or 'desc'

  // Load notification preferences from localStorage
  useEffect(() => {
    const savedPreferences = localStorage.getItem('notificationPreferences');
    if (savedPreferences) {
      const prefs = JSON.parse(savedPreferences);
      setAccountUpdates(prefs.accountUpdates ?? true);
      setSecurityAlerts(prefs.securityAlerts ?? true);
      setChatDocumentLinks(prefs.chatDocumentLinks ?? false);
      setUploadConfirmations(prefs.uploadConfirmations ?? false);
      setEncryptionAlerts(prefs.encryptionAlerts ?? true);
      setFeatureAnnouncements(prefs.featureAnnouncements ?? false);
    }
  }, []);

  // Fetch user data
  useEffect(() => {
    const fetchUser = async () => {
      try {
        const response = await api.get('/api/auth/me');
        const userData = response.data.user;
        setUser(userData);

        // Cache user data
        localStorage.setItem('user', JSON.stringify(userData));

        // Set form fields
        setFirstName(userData.firstName || '');
        setLastName(userData.lastName || '');
        setPhoneNumber(userData.phoneNumber || '');
        setProfileImage(userData.profileImage || null);
      } catch (error) {
        console.error('Error fetching user:', error);
      }
    };

    fetchUser();
  }, []);

  // Fetch storage info from API
  useEffect(() => {
    const fetchStorageInfo = async () => {
      try {
        const response = await api.get('/api/storage');
        if (response.data) {
          setTotalStorage(response.data.used || 0);
          setStorageLimit(response.data.limit || 5 * 1024 * 1024 * 1024);
          sessionStorage.setItem('koda_settings_totalStorage', (response.data.used || 0).toString());
          sessionStorage.setItem('koda_settings_storageLimit', (response.data.limit || 5 * 1024 * 1024 * 1024).toString());
        }
      } catch (error) {
        console.error('Error fetching storage info:', error);
      }
    };

    fetchStorageInfo();
  }, []);

  // Fetch documents and calculate statistics
  useEffect(() => {
    const fetchDocuments = async () => {
      try {
        const response = await api.get('/api/documents');
        const docs = response.data.documents || [];
        setDocuments(docs);

        // Calculate file breakdown by type
        const breakdown = {
          spreadsheet: { count: 0, size: 0 },
          document: { count: 0, size: 0 },
          image: { count: 0, size: 0 },
          other: { count: 0, size: 0 }
        };

        docs.forEach(doc => {
          const filename = doc.filename.toLowerCase();
          const mimeType = doc.mimeType || '';
          const size = doc.fileSize || 0;

          // Check for Excel/Spreadsheet files (by MIME type or extension)
          if (mimeType.includes('sheet') || mimeType.includes('excel') || filename.match(/\.(xls|xlsx|csv)$/)) {
            breakdown.spreadsheet.count++;
            breakdown.spreadsheet.size += size;
          } else if (filename.match(/\.(pdf|doc|docx|txt|rtf|odt)$/)) {
            breakdown.document.count++;
            breakdown.document.size += size;
          } else if (filename.match(/\.(jpg|jpeg|png|gif|bmp|svg|webp)$/)) {
            breakdown.image.count++;
            breakdown.image.size += size;
          } else {
            breakdown.other.count++;
            breakdown.other.size += size;
          }
        });

        // Format file data for chart
        const formatBytes = (bytes) => {
          if (bytes === 0) return '0 B';
          const sizes = ['B', 'KB', 'MB', 'GB'];
          const i = Math.floor(Math.log(bytes) / Math.log(1024));
          return Math.round(bytes / Math.pow(1024, i) * 100) / 100 + ' ' + sizes[i];
        };

        const chartData = [
          { name: 'Spreadsheet', value: breakdown.spreadsheet.count, color: '#181818', size: formatBytes(breakdown.spreadsheet.size) },
          { name: 'Document', value: breakdown.document.count, color: '#000000', size: formatBytes(breakdown.document.size) },
          { name: 'Image', value: breakdown.image.count, color: '#A8A8A8', size: formatBytes(breakdown.image.size) },
          { name: 'Other', value: breakdown.other.count, color: '#D9D9D9', size: formatBytes(breakdown.other.size) }
        ];
        setFileData(chartData);

        // Cache all settings data
        sessionStorage.setItem('koda_settings_documents', JSON.stringify(docs));
        sessionStorage.setItem('koda_settings_fileData', JSON.stringify(chartData));
      } catch (error) {
        console.error('Error fetching documents:', error);
      }
    };

    fetchDocuments();
  }, []);

  const formatBytes = (bytes) => {
    if (bytes === 0) return '0 B';
    const sizes = ['B', 'KB', 'MB', 'GB', 'TB'];
    const i = Math.floor(Math.log(bytes) / Math.log(1024));
    const value = bytes / Math.pow(1024, i);
    // Show 2 decimal places for GB and above, 1 decimal for MB, 0 for smaller
    const decimals = i >= 3 ? 2 : (i === 2 ? 1 : 0);
    return value.toFixed(decimals) + ' ' + sizes[i];
  };

  const getFileIcon = (doc) => {
    // Prioritize MIME type over file extension (more reliable for encrypted filenames)
    const mimeType = doc?.mimeType || '';
    const filename = doc?.filename || '';

    // ========== VIDEO FILES ==========
    if (mimeType === 'video/quicktime') return movIcon;
    if (mimeType === 'video/mp4') return mp4Icon;
    if (mimeType.startsWith('video/')) return mp4Icon;

    // ========== AUDIO FILES ==========
    if (mimeType.startsWith('audio/') || mimeType === 'audio/mpeg' || mimeType === 'audio/mp3') {
      return mp3Icon;
    }

    // ========== DOCUMENT FILES ==========
    if (mimeType === 'application/pdf') return pdfIcon;
    if (mimeType.includes('word') || mimeType.includes('msword')) return docIcon;
    if (mimeType.includes('sheet') || mimeType.includes('excel')) return xlsIcon;
    if (mimeType.includes('presentation') || mimeType.includes('powerpoint')) return pptxIcon;
    if (mimeType === 'text/plain' || mimeType === 'text/csv') return txtIcon;

    // ========== IMAGE FILES ==========
    if (mimeType.startsWith('image/')) {
      if (mimeType.includes('jpeg') || mimeType.includes('jpg')) return jpgIcon;
      if (mimeType.includes('png')) return pngIcon;
      return pngIcon;
    }

    // ========== FALLBACK: Extension-based check ==========
    if (filename) {
      const ext = filename.toLowerCase();
      if (ext.match(/\.(pdf)$/)) return pdfIcon;
      if (ext.match(/\.(doc|docx)$/)) return docIcon;
      if (ext.match(/\.(xls|xlsx)$/)) return xlsIcon;
      if (ext.match(/\.(ppt|pptx)$/)) return pptxIcon;
      if (ext.match(/\.(txt)$/)) return txtIcon;
      if (ext.match(/\.(jpg|jpeg)$/)) return jpgIcon;
      if (ext.match(/\.(png)$/)) return pngIcon;
      if (ext.match(/\.(mov)$/)) return movIcon;
      if (ext.match(/\.(mp4)$/)) return mp4Icon;
      if (ext.match(/\.(mp3|wav|aac|m4a)$/)) return mp3Icon;
    }

    return txtIcon;
  };

  const getInitials = (userData) => {
    if (!userData) return 'U';

    // Use firstName if available (single letter)
    if (userData.firstName) {
      return userData.firstName.charAt(0).toUpperCase();
    }

    // Fallback to email (single letter)
    if (userData.email) {
      const username = userData.email.split('@')[0];
      return username.charAt(0).toUpperCase();
    }

    return 'U';
  };

  const handleImageUpload = (e) => {
    const file = e.target.files[0];
    if (file && file.type.startsWith('image/')) {
      const reader = new FileReader();
      reader.onloadend = () => {
        setProfileImage(reader.result);
      };
      reader.readAsDataURL(file);
    }
  };

  const handleSaveChanges = async () => {
    setProfileError('');

    try {
      // Update user profile
      const response = await api.put('/api/users/profile', {
        firstName,
        lastName,
        phoneNumber,
        profileImage
      });

      // Check if phone verification is needed
      if (response.data.needsPhoneVerification) {
        setShowPhoneVerification(true);
        showSuccess('Verification code sent to your phone!');
      } else {
        showSuccess('Profile updated successfully!');

        // Refresh user data
        const userResponse = await api.get('/api/auth/me');
        const userData = userResponse.data.user;
        setUser(userData);

        // Update form fields with the refreshed data
        setFirstName(userData.firstName || '');
        setLastName(userData.lastName || '');
        setPhoneNumber(userData.phoneNumber || '');
        setProfileImage(userData.profileImage || null);
      }
    } catch (error) {
      console.error('Error saving profile:', error);

      // Check if it's a phone number already in use error
      if (error.response?.data?.field === 'phoneNumber' && error.response?.data?.error) {
        setProfileError(error.response.data.error);
      } else {
        showError('Failed to update profile. Please try again.');
      }
    }
  };

  const handleVerifyPhone = async () => {
    try {
      const response = await api.post('/api/users/verify-phone', {
        code: verificationCode
      });

      showSuccess('Phone number verified successfully!');
      setShowPhoneVerification(false);
      setVerificationCode('');

      // Update user with verified phone
      setUser(response.data.user);
    } catch (error) {
      console.error('Error verifying phone:', error);
      showError(error.response?.data?.error || 'Invalid verification code');
    }
  };

  const handlePasswordChange = async () => {
    try {
      // Check if new password is provided
      if (!newPassword) {
        alert('Please enter a new password');
        return;
      }

      // Validate passwords match
      if (newPassword !== confirmPassword) {
        alert('New password and confirm password do not match');
        return;
      }

      // Validate password requirements
      if (newPassword.length < 8) {
        alert('Password must be at least 8 characters');
        return;
      }

      if (!/[!@#$%^&*(),.?":{}|<>0-9]/.test(newPassword)) {
        alert('Password must contain a symbol or number');
        return;
      }

      // Check if password contains name or email
      if (user?.email?.includes(newPassword.toLowerCase()) ||
          user?.firstName?.toLowerCase().includes(newPassword.toLowerCase()) ||
          user?.lastName?.toLowerCase().includes(newPassword.toLowerCase())) {
        alert('Password must not contain your name or email');
        return;
      }

      // Call API to change password
      const requestBody = { newPassword };

      // Only include currentPassword if it's provided
      if (currentPassword) {
        requestBody.currentPassword = currentPassword;
      }

      const response = await api.put('/api/users/change-password', requestBody);

      showSuccess(response.data.message || 'Password changed successfully!');

      // Clear password fields
      setCurrentPassword('');
      setNewPassword('');
      setConfirmPassword('');
    } catch (error) {
      console.error('Error changing password:', error);
      const errorMessage = error.response?.data?.error || 'Failed to change password. Please try again.';
      showError(errorMessage);
    }
  };

  const handleSaveNotificationPreferences = () => {
    try {
      const preferences = {
        accountUpdates,
        securityAlerts,
        chatDocumentLinks,
        uploadConfirmations,
        encryptionAlerts,
        featureAnnouncements
      };

      // Save to localStorage
      localStorage.setItem('notificationPreferences', JSON.stringify(preferences));

      showSuccess('Notification preferences saved successfully!');
    } catch (error) {
      console.error('Error saving notification preferences:', error);
      showError('Failed to save notification preferences. Please try again.');
    }
  };

  // Helper function to get file type for sorting
  const getFileTypeForSort = (doc) => {
    const filename = doc?.filename || '';
    const ext = filename.match(/\.([^.]+)$/)?.[1]?.toUpperCase() || '';
    return ext || 'File';
  };

  // Helper function to get display file type
  const getFileTypeDisplay = (doc) => {
    const mimeType = doc?.mimeType || '';
    const filename = doc?.filename || '';
    const ext = filename.match(/\.([^.]+)$/)?.[1]?.toUpperCase() || '';

    if (mimeType === 'application/pdf' || ext === 'PDF') return 'PDF';
    if (ext === 'DOC') return 'DOC';
    if (ext === 'DOCX') return 'DOCX';
    if (ext === 'XLS') return 'XLS';
    if (ext === 'XLSX') return 'XLSX';
    if (ext === 'PPT') return 'PPT';
    if (ext === 'PPTX') return 'PPTX';
    if (ext === 'TXT') return 'TXT';
    if (ext === 'CSV') return 'CSV';
    if (ext === 'PNG') return 'PNG';
    if (ext === 'JPG' || ext === 'JPEG') return 'JPG';
    if (ext === 'GIF') return 'GIF';
    if (ext === 'WEBP') return 'WEBP';
    if (ext === 'MP4') return 'MP4';
    if (ext === 'MOV') return 'MOV';
    if (ext === 'AVI') return 'AVI';
    if (ext === 'MKV') return 'MKV';
    if (ext === 'MP3') return 'MP3';
    if (ext === 'WAV') return 'WAV';
    if (ext === 'AAC') return 'AAC';
    if (ext === 'M4A') return 'M4A';

    return ext || 'File';
  };

  // Get 12 most recent documents with sorting (only root-level documents, not in folders)
  // Check both folderId (scalar) and folder (relation object) for robustness
  const recentDocuments = documents
    .filter(doc => !doc.folderId && !doc.folder)
    .slice()
    .sort((a, b) => {
      let comparison = 0;

      switch (sortColumn) {
        case 'name':
          comparison = (a.filename || '').localeCompare(b.filename || '');
          break;
        case 'type':
          comparison = getFileTypeForSort(a).localeCompare(getFileTypeForSort(b));
          break;
        case 'size':
          comparison = (a.fileSize || 0) - (b.fileSize || 0);
          break;
        case 'date':
        default:
          comparison = new Date(a.createdAt) - new Date(b.createdAt);
          break;
      }

      return sortDirection === 'asc' ? comparison : -comparison;
    })
    .slice(0, 12);

  const storagePercentage = (totalStorage / storageLimit) * 100;

  const handleClearCache = () => {
    setShowDeleteModal(true);
  };

  const handleConfirmClearCache = async () => {
    try {
      // Delete all documents
      const deletePromises = documents.map(doc => api.delete(`/api/documents/${doc.id}`));
      await Promise.all(deletePromises);

      // Clear localStorage
      localStorage.clear();

      // Reset state
      setDocuments([]);
      setTotalStorage(0);
      setFileData([]);

      showSuccess('Cache cleared successfully');
    } catch (error) {
      console.error('Error clearing cache:', error);
      showError('Failed to clear cache');
    } finally {
      setShowDeleteModal(false);
    }
  };

  const handleDeleteDocument = async (docId, e) => {
    e.stopPropagation(); // Prevent navigation when clicking delete
    try {
      await api.delete(`/api/documents/${docId}`);
      // Refresh documents
      const response = await api.get('/api/documents');
      const docs = response.data.documents || [];
      setDocuments(docs);

      // Recalculate storage and file breakdown
      const total = docs.reduce((sum, doc) => sum + (doc.fileSize || 0), 0);
      setTotalStorage(total);

      const breakdown = {
        video: { count: 0, size: 0 },
        document: { count: 0, size: 0 },
        image: { count: 0, size: 0 },
        other: { count: 0, size: 0 }
      };

      docs.forEach(doc => {
        const filename = doc.filename.toLowerCase();
        const size = doc.fileSize || 0;

        if (filename.match(/\.(mp4|avi|mov|wmv|flv|mkv|webm)$/)) {
          breakdown.video.count++;
          breakdown.video.size += size;
        } else if (filename.match(/\.(pdf|doc|docx|txt|rtf|odt)$/)) {
          breakdown.document.count++;
          breakdown.document.size += size;
        } else if (filename.match(/\.(jpg|jpeg|png|gif|bmp|svg|webp)$/)) {
          breakdown.image.count++;
          breakdown.image.size += size;
        } else {
          breakdown.other.count++;
          breakdown.other.size += size;
        }
      });

      setFileData([
        { name: 'Video', value: breakdown.video.count, color: '#181818', size: formatBytes(breakdown.video.size) },
        { name: 'Document', value: breakdown.document.count, color: '#000000', size: formatBytes(breakdown.document.size) },
        { name: 'Image', value: breakdown.image.count, color: '#A8A8A8', size: formatBytes(breakdown.image.size) },
        { name: 'Other', value: breakdown.other.count, color: '#D9D9D9', size: formatBytes(breakdown.other.size) }
      ]);
    } catch (error) {
      console.error('Error deleting document:', error);
    }
  };

  return (
<<<<<<< HEAD
    <div style={{ width: '100%', height: '100vh', background: '#F5F5F5', overflow: 'hidden', justifyContent: 'flex-start', alignItems: 'center', display: 'flex' }}>
      <LeftNav onNotificationClick={() => setShowNotificationsPopup(true)} hamburgerTop={isMobile ? 22 : 16} />
=======
    <div style={{ width: '100%', height: '100vh', background: '#F4F4F6', overflow: 'hidden', justifyContent: 'flex-start', alignItems: 'center', display: 'flex' }}>
      {!isMobile && <LeftNav onNotificationClick={() => setShowNotificationsPopup(true)} />}
>>>>>>> f548e8cd

      {/* Settings Sidebar - Hidden on mobile */}
      {!isMobile && <div style={{
        width: isExpanded ? 314 : 64,
        height: '100vh',
        padding: 20,
        background: 'white',
        borderRight: '1px #E6E6EC solid',
        flexDirection: 'column',
        justifyContent: 'flex-start',
        alignItems: 'flex-start',
        gap: 20,
        display: 'flex',
        transition: 'width 300ms ease-in-out',
        overflow: 'hidden'
      }}>
        {/* Expanded Header with Collapse Button */}
        {isExpanded && (
          <div style={{ alignSelf: 'stretch', height: 44, justifyContent: 'space-between', alignItems: 'center', display: 'flex' }}>
            <div style={{ justifyContent: 'flex-start', alignItems: 'center', gap: 8, display: 'flex' }}>
              <SettingsFilledIcon style={{ width: 20, height: 20 }} />
              <div style={{ color: '#32302C', fontSize: 18, fontFamily: 'Plus Jakarta Sans', fontWeight: '700', lineHeight: '19.80px' }}>Settings</div>
            </div>
            <div
              onClick={() => setIsExpanded(false)}
              style={{
                width: 32,
                height: 32,
                background: 'transparent',
                borderRadius: 8,
                justifyContent: 'center',
                alignItems: 'center',
                display: 'flex',
                cursor: 'pointer',
                transition: 'background 0.2s ease'
              }}
              onMouseEnter={(e) => e.currentTarget.style.background = '#F5F5F5'}
              onMouseLeave={(e) => e.currentTarget.style.background = 'transparent'}
            >
              <ExpandIcon style={{ width: 20, height: 20, transform: 'rotate(180deg)' }} />
            </div>
          </div>
        )}

        {/* Collapsed Expand Button */}
        {!isExpanded && (
          <div
            onClick={() => setIsExpanded(true)}
            style={{
              width: 44,
              height: 44,
              background: 'transparent',
              justifyContent: 'center',
              alignItems: 'center',
              display: 'flex',
              cursor: 'pointer',
              alignSelf: 'center',
              borderRadius: 12,
              transition: 'background 0.2s ease-in-out, transform 0.15s ease'
            }}
            onMouseEnter={(e) => { e.currentTarget.style.background = '#F5F5F5'; e.currentTarget.style.transform = 'scale(1.08)'; }}
            onMouseLeave={(e) => { e.currentTarget.style.background = 'transparent'; e.currentTarget.style.transform = 'scale(1)'; }}
          >
            <ExpandIcon style={{ width: 20, height: 20 }} />
          </div>
        )}

        <div style={{ alignSelf: 'stretch', flex: '1 1 0', flexDirection: 'column', justifyContent: 'space-between', alignItems: 'flex-start', display: 'flex' }}>
          <div style={{ alignSelf: 'stretch', flexDirection: 'column', justifyContent: 'flex-start', alignItems: 'flex-start', display: 'flex' }}>
            {/* General */}
            {isExpanded ? (
              <div
                onClick={() => setActiveSection('general')}
                style={{
                  alignSelf: 'stretch',
                  height: 44,
                  paddingLeft: 14,
                  paddingRight: 14,
                  paddingTop: 10,
                  paddingBottom: 10,
                  background: activeSection === 'general' ? '#F5F5F5' : 'transparent',
                  borderRadius: 12,
                  justifyContent: 'space-between',
                  alignItems: 'center',
                  display: 'flex',
                  cursor: 'pointer',
                  gap: 8
                }}
              >
                <div style={{ display: 'flex', alignItems: 'center', gap: 8 }}>
                  <LayersIcon style={{ width: 16, height: 16 }} />
                  <div style={{ color: '#32302C', fontSize: 14, fontFamily: 'Plus Jakarta Sans', fontWeight: '600', lineHeight: '19.60px' }}>General</div>
                </div>
                <Right3Icon style={{ width: 16, height: 16 }} />
              </div>
            ) : (
              <div
                onClick={() => setActiveSection('general')}
                style={{
                  width: 44,
                  height: 44,
                  display: 'flex',
                  alignItems: 'center',
                  justifyContent: 'center',
                  cursor: 'pointer',
                  background: activeSection === 'general' ? '#F5F5F5' : 'transparent',
                  borderRadius: 12,
                  transition: 'background 0.2s ease-in-out, transform 0.15s ease',
                  alignSelf: 'center'
                }}
                onMouseEnter={(e) => { e.currentTarget.style.transform = 'scale(1.08)'; if (activeSection !== 'general') e.currentTarget.style.background = '#F5F5F5'; }}
                onMouseLeave={(e) => { e.currentTarget.style.transform = 'scale(1)'; if (activeSection !== 'general') e.currentTarget.style.background = 'transparent'; }}
              >
                <LayersIcon style={{ width: 20, height: 20 }} />
              </div>
            )}

            {/* Profile */}
            {isExpanded ? (
              <div
                onClick={() => setActiveSection('profile')}
                style={{
                  alignSelf: 'stretch',
                  height: 44,
                  paddingLeft: 14,
                  paddingRight: 14,
                  paddingTop: 12,
                  paddingBottom: 12,
                  background: activeSection === 'profile' ? '#F5F5F5' : 'transparent',
                  borderRadius: 12,
                  justifyContent: 'space-between',
                  alignItems: 'center',
                  display: 'flex',
                  cursor: 'pointer',
                  gap: 8
                }}
              >
                <div style={{ display: 'flex', alignItems: 'center', gap: 8 }}>
                  <UserIcon style={{ width: 16, height: 16 }} />
                  <div style={{ color: '#32302C', fontSize: 14, fontFamily: 'Plus Jakarta Sans', fontWeight: '600', lineHeight: '19.60px' }}>Profile</div>
                </div>
                <Right3Icon style={{ width: 16, height: 16 }} />
              </div>
            ) : (
              <div
                onClick={() => setActiveSection('profile')}
                style={{
                  width: 44,
                  height: 44,
                  display: 'flex',
                  alignItems: 'center',
                  justifyContent: 'center',
                  cursor: 'pointer',
                  background: activeSection === 'profile' ? '#F5F5F5' : 'transparent',
                  borderRadius: 12,
                  transition: 'background 0.2s ease-in-out, transform 0.15s ease',
                  alignSelf: 'center'
                }}
                onMouseEnter={(e) => { e.currentTarget.style.transform = 'scale(1.08)'; if (activeSection !== 'profile') e.currentTarget.style.background = '#F5F5F5'; }}
                onMouseLeave={(e) => { e.currentTarget.style.transform = 'scale(1)'; if (activeSection !== 'profile') e.currentTarget.style.background = 'transparent'; }}
              >
                <UserIcon style={{ width: 20, height: 20 }} />
              </div>
            )}

            {/* Password */}
            {isExpanded ? (
              <div
                onClick={() => setActiveSection('password')}
                style={{
                  alignSelf: 'stretch',
                  height: 44,
                  paddingLeft: 14,
                  paddingRight: 14,
                  paddingTop: 12,
                  paddingBottom: 12,
                  background: activeSection === 'password' ? '#F5F5F5' : 'transparent',
                  borderRadius: 12,
                  justifyContent: 'space-between',
                  alignItems: 'center',
                  display: 'flex',
                  cursor: 'pointer',
                  gap: 8
                }}
              >
                <div style={{ display: 'flex', alignItems: 'center', gap: 8 }}>
                  <KeyIcon style={{ width: 16, height: 16 }} />
                  <div style={{ color: '#32302C', fontSize: 14, fontFamily: 'Plus Jakarta Sans', fontWeight: '600', lineHeight: '19.60px' }}>Password</div>
                </div>
                <Right3Icon style={{ width: 16, height: 16 }} />
              </div>
            ) : (
              <div
                onClick={() => setActiveSection('password')}
                style={{
                  width: 44,
                  height: 44,
                  display: 'flex',
                  alignItems: 'center',
                  justifyContent: 'center',
                  cursor: 'pointer',
                  background: activeSection === 'password' ? '#F5F5F5' : 'transparent',
                  borderRadius: 12,
                  transition: 'background 0.2s ease-in-out, transform 0.15s ease',
                  alignSelf: 'center'
                }}
                onMouseEnter={(e) => { e.currentTarget.style.transform = 'scale(1.08)'; if (activeSection !== 'password') e.currentTarget.style.background = '#F5F5F5'; }}
                onMouseLeave={(e) => { e.currentTarget.style.transform = 'scale(1)'; if (activeSection !== 'password') e.currentTarget.style.background = 'transparent'; }}
              >
                <KeyIcon style={{ width: 20, height: 20 }} />
              </div>
            )}

          </div>
        </div>
      </div>}

      {/* Main Content */}
      <div style={{ flex: '1 1 0', height: '100vh', flexDirection: 'column', justifyContent: 'flex-start', alignItems: 'flex-start', display: 'flex' }}>
        {/* Header */}
        <div style={{ alignSelf: 'stretch', height: isMobile ? 76 : 84, paddingLeft: isMobile ? 70 : 20, paddingRight: isMobile ? 16 : 20, background: 'white', borderBottom: '1px #E6E6EC solid', justifyContent: 'flex-start', alignItems: 'center', gap: 12, display: 'flex' }}>
          <div style={{ textAlign: isMobile ? 'left' : 'center', color: '#32302C', fontSize: isMobile ? 18 : 20, fontFamily: 'Plus Jakarta Sans', fontWeight: '700', textTransform: 'capitalize', lineHeight: isMobile ? '24px' : '30px' }}>
            {activeSection}
          </div>
        </div>

        {/* Mobile Section Tabs */}
        {isMobile && (
          <div style={{ alignSelf: 'stretch', padding: 12, background: 'white', borderBottom: '1px #E6E6EC solid', display: 'flex', gap: 8, overflowX: 'auto' }}>
            {['general', 'profile', 'password'].map((section) => (
              <div
                key={section}
                onClick={() => setActiveSection(section)}
                style={{
                  padding: '8px 16px',
                  background: activeSection === section ? '#181818' : '#F5F5F5',
                  color: activeSection === section ? 'white' : '#32302C',
                  borderRadius: 100,
                  fontSize: 14,
                  fontFamily: 'Plus Jakarta Sans',
                  fontWeight: '600',
                  cursor: 'pointer',
                  whiteSpace: 'nowrap',
                  textTransform: 'capitalize'
                }}
              >
                {section}
              </div>
            ))}
          </div>
        )}

        {/* Content */}
        {activeSection === 'general' && (
        <div style={{ alignSelf: 'stretch', flex: '1 1 0', padding: isMobile ? 16 : 32, overflow: 'auto', flexDirection: 'column', justifyContent: 'flex-start', alignItems: 'flex-start', gap: isMobile ? 12 : 16, display: 'flex' }}>
          {/* Recovery Verification Banner */}
          <RecoveryVerificationBanner />

          {/* Profile Card - Row 1 */}
          <div
            onClick={() => setActiveSection('profile')}
            style={{ alignSelf: 'stretch', padding: isMobile ? 16 : 24, background: 'white', borderRadius: isMobile ? 12 : 16, border: '1px #E6E6EC solid', justifyContent: 'flex-start', alignItems: 'center', gap: isMobile ? 12 : 20, display: 'flex', cursor: 'pointer', transition: 'background 0.2s ease' }}
            onMouseOver={(e) => e.currentTarget.style.background = '#F5F5F5'}
            onMouseOut={(e) => e.currentTarget.style.background = 'white'}
          >
            {user?.profileImage ? (
              <img
                src={user.profileImage}
                alt="Profile"
                style={{
                  width: 56,
                  height: 56,
                  borderRadius: '50%',
                  objectFit: 'cover'
                }}
              />
            ) : (
              <div style={{
                width: 56,
                height: 56,
                borderRadius: '50%',
                background: '#F3F3F5',
                display: 'flex',
                alignItems: 'center',
                justifyContent: 'center',
                color: '#181818',
                fontSize: 28,
                fontFamily: 'Plus Jakarta Sans',
                fontWeight: '700'
              }}>
                {user ? getInitials(user) : 'U'}
              </div>
            )}
            <div style={{ flex: '1 1 0', flexDirection: 'column', justifyContent: 'center', alignItems: 'flex-start', gap: 6, display: 'flex' }}>
              <div style={{ color: '#32302C', fontSize: 20, fontFamily: 'Plus Jakarta Sans', fontWeight: '700', lineHeight: '28px' }}>
                {user && (user.firstName || user.lastName)
                  ? `${user.firstName || ''} ${user.lastName || ''}`.trim()
                  : user?.email.split('@')[0] || 'User'}
              </div>
              <div style={{ color: '#6C6B6E', fontSize: 15, fontFamily: 'Plus Jakarta Sans', fontWeight: '500', lineHeight: '20px' }}>
                {user ? user.email : 'Loading...'}
              </div>
            </div>
          </div>

          {/* Plan and Storage Cards - Row 2 */}
          <div style={{ alignSelf: 'stretch', justifyContent: 'flex-start', alignItems: 'stretch', gap: isMobile ? 12 : 24, display: 'flex', flexDirection: isMobile ? 'column' : 'row' }}>
            {/* Beta Access */}
            <div style={{ flex: '1 1 0', padding: isMobile ? 16 : 24, background: 'white', borderRadius: isMobile ? 12 : 16, border: '1px #E6E6EC solid', flexDirection: 'column', justifyContent: 'flex-start', alignItems: 'flex-start', gap: isMobile ? 8 : 12, display: 'flex' }}>
              <img src={crownIcon} alt="Crown" style={{ width: 100, height: 80, objectFit: 'contain' }} />
              <div style={{ alignSelf: 'stretch', flexDirection: 'column', justifyContent: 'flex-start', alignItems: 'flex-start', gap: isMobile ? 4 : 8, display: 'flex' }}>
                <div style={{ color: '#32302C', fontSize: isMobile ? 24 : 32, fontFamily: 'Plus Jakarta Sans', fontWeight: '700', lineHeight: isMobile ? '32px' : '40px' }}>Beta Access</div>
                <div style={{ color: '#6C6B6E', fontSize: isMobile ? 13 : 14, fontFamily: 'Plus Jakarta Sans', fontWeight: '500', lineHeight: '20px' }}>
                  Early access · All features unlocked
                </div>
                {!isMobile && <div style={{ color: '#6C6B6E', fontSize: 15, fontFamily: 'Plus Jakarta Sans', fontWeight: '500', lineHeight: '22px', marginTop: 8 }}>
                  You're part of Koda's early access program. Every search, upload, and note helps refine how Koda thinks — and how secure document intelligence should feel.
                </div>}
              </div>
              <button
                onClick={() => setShowFeedbackModal(true)}
                style={{
                  paddingLeft: 18,
                  paddingRight: 18,
                  paddingTop: 10,
                  paddingBottom: 10,
                  background: '#F3F3F5',
                  borderRadius: 100,
                  border: '1px #E2E2E6 solid',
                  display: 'flex',
                  alignItems: 'center',
                  justifyContent: 'center',
                  gap: 8,
                  cursor: 'pointer',
                  transition: 'background 0.2s ease',
                  alignSelf: 'flex-start'
                }}
                onMouseEnter={(e) => e.currentTarget.style.background = '#E8E8EC'}
                onMouseLeave={(e) => e.currentTarget.style.background = '#F3F3F5'}
              >
                <div style={{
                  color: '#181818',
                  fontSize: 16,
                  fontFamily: 'Plus Jakarta Sans',
                  fontWeight: '500',
                  lineHeight: '24px'
                }}>
                  Send feedback
                </div>
              </button>
            </div>

            {/* Storage */}
            <div style={{
              flex: '1 1 0',
              padding: isMobile ? 16 : 24,
              background: 'white',
              borderRadius: isMobile ? 12 : 16,
              border: '1px #E6E6EC solid',
              flexDirection: 'column',
              justifyContent: 'flex-start',
              alignItems: 'flex-start',
              gap: isMobile ? 12 : 16,
              display: 'flex',
              boxShadow: '0 2px 8px rgba(0, 0, 0, 0.04)',
              cursor: 'default'
            }}
            >
              {/* Storage Icon */}
              <div style={{ display: 'flex', justifyContent: 'flex-start', width: '100%', marginBottom: 8 }}>
                <img src={storageIcon} alt="Storage" style={{ width: 100, height: 80, objectFit: 'contain' }} />
              </div>

              {/* Header */}
              <div style={{ color: '#32302C', fontSize: 18, fontFamily: 'Plus Jakarta Sans', fontWeight: '700' }}>Storage</div>

              {/* Storage amount */}
              <div style={{ display: 'flex', alignItems: 'baseline', gap: 4 }}>
                <span style={{ color: '#32302C', fontSize: isMobile ? 28 : 40, fontFamily: 'Plus Jakarta Sans', fontWeight: '700', lineHeight: '1' }}>{formatBytes(totalStorage)}</span>
                <span style={{ color: '#B9B9B9', fontSize: isMobile ? 16 : 20, fontFamily: 'Plus Jakarta Sans', fontWeight: '600' }}>/ {formatBytes(storageLimit)}</span>
              </div>

              {/* Progress bar */}
              <div style={{ width: '100%', marginTop: isMobile ? 4 : 8 }}>
                <div style={{
                  width: '100%',
                  height: isMobile ? 8 : 12,
                  background: '#E2E2E6',
                  borderRadius: 100,
                  overflow: 'hidden'
                }}>
                  <div style={{
                    width: `${Math.min(storagePercentage, 100)}%`,
                    height: '100%',
                    background: storagePercentage > 90 ? '#EF4444' : storagePercentage > 70 ? '#F59E0B' : 'rgba(24, 24, 24, 0.90)',
                    borderRadius: 100,
                    transition: 'width 0.3s ease'
                  }} />
                </div>
                <div style={{
                  display: 'flex',
                  justifyContent: 'space-between',
                  marginTop: 8,
                  color: '#6C6B6E',
                  fontSize: isMobile ? 11 : 12,
                  fontFamily: 'Plus Jakarta Sans',
                  fontWeight: '500'
                }}>
                  <span>{Math.round(storagePercentage)}% used</span>
                  <span>{formatBytes(storageLimit - totalStorage)} available</span>
                </div>
              </div>
            </div>
          </div>

          {/* File Breakdown and Recently Added - Row 3 */}
          <div style={{ alignSelf: 'stretch', justifyContent: 'flex-start', alignItems: 'stretch', gap: isMobile ? 12 : 24, display: 'flex', flexDirection: isMobile ? 'column' : 'row' }}>
            {/* File Breakdown */}
            <div style={{ flex: '1 1 0', height: isMobile ? 'auto' : 480, display: 'flex' }}>
              <FileBreakdownDonut showEncryptionMessage={false} compact={true} semicircle={true} style={{ flex: 1, height: '100%' }} />
            </div>

            {/* Recently Added */}
            <div style={{ flex: '1 1 0', padding: isMobile ? 16 : 24, background: 'white', borderRadius: isMobile ? 12 : 16, border: '1px #E6E6EC solid', height: isMobile ? 'auto' : 480, flexDirection: 'column', display: 'flex' }}>
              <div style={{ display: 'flex', justifyContent: 'space-between', alignItems: 'center', marginBottom: isMobile ? 12 : 24 }}>
                <div style={{ color: '#32302C', fontSize: isMobile ? 16 : 18, fontFamily: 'Plus Jakarta Sans', fontWeight: '700' }}>Recently Added</div>
                <button
                  onClick={() => navigate('/documents')}
                  style={{
                    padding: '8px 16px',
                    background: 'transparent',
                    border: 'none',
                    color: '#6C6B6E',
                    fontSize: 14,
                    fontFamily: 'Plus Jakarta Sans',
                    fontWeight: '600',
                    cursor: 'pointer',
                    borderRadius: 8,
                    transition: 'all 0.2s ease'
                  }}
                  onMouseEnter={(e) => {
                    e.currentTarget.style.background = '#F5F5F5';
                    e.currentTarget.style.color = '#32302C';
                  }}
                  onMouseLeave={(e) => {
                    e.currentTarget.style.background = 'transparent';
                    e.currentTarget.style.color = '#6C6B6E';
                  }}
                >
                  See all
                </button>
              </div>

              {recentDocuments.length > 0 ? (
                <div style={{ display: 'flex', flexDirection: 'column', gap: 8 }}>
                  {/* Table Header */}
                  {!isMobile && (
                    <div style={{
                      display: 'grid',
                      gridTemplateColumns: '2fr 1fr 1fr 1fr',
                      gap: 12,
                      padding: '10px 14px',
                      borderBottom: '1px solid #E6E6EC',
                      marginBottom: 8
                    }}>
                      {[
                        { key: 'name', label: 'Name' },
                        { key: 'type', label: 'Type' },
                        { key: 'size', label: 'Size' },
                        { key: 'date', label: 'Date' }
                      ].map(col => (
                        <div
                          key={col.key}
                          onClick={() => {
                            if (sortColumn === col.key) {
                              setSortDirection(sortDirection === 'asc' ? 'desc' : 'asc');
                            } else {
                              setSortColumn(col.key);
                              setSortDirection('asc');
                            }
                          }}
                          style={{
                            color: sortColumn === col.key ? '#171717' : '#6C6B6E',
                            fontSize: 11,
                            fontFamily: 'Plus Jakarta Sans',
                            fontWeight: '600',
                            textTransform: 'uppercase',
                            cursor: 'pointer',
                            display: 'flex',
                            alignItems: 'center',
                            gap: 4,
                            userSelect: 'none'
                          }}
                        >
                          {col.label}
                          {sortColumn === col.key && (
                            <span style={{ fontSize: 10 }}>
                              {sortDirection === 'asc' ? '▲' : '▼'}
                            </span>
                          )}
                        </div>
                      ))}
                    </div>
                  )}
                  {recentDocuments.map((doc) => (
                    <div
                      key={doc.id}
                      onClick={() => navigate(`/document/${doc.id}`)}
                      style={isMobile ? {
                        display: 'flex',
                        alignItems: 'center',
                        gap: 12,
                        padding: 12,
                        borderRadius: 12,
                        background: '#F5F5F5',
                        cursor: 'pointer',
                        transition: 'background 0.2s ease'
                      } : {
                        display: 'grid',
                        gridTemplateColumns: '2fr 1fr 1fr 1fr',
                        gap: 12,
                        alignItems: 'center',
                        padding: '10px 14px',
                        borderRadius: 10,
                        background: 'white',
                        border: '1px solid #E6E6EC',
                        cursor: 'pointer',
                        transition: 'all 0.2s ease',
                        marginBottom: 0
                      }}
                      onMouseEnter={(e) => {
                        if (!isMobile) {
                          e.currentTarget.style.background = '#F7F7F9';
                          e.currentTarget.style.transform = 'translateY(-2px)';
                          e.currentTarget.style.boxShadow = '0 4px 12px rgba(0, 0, 0, 0.08)';
                        } else {
                          e.currentTarget.style.background = '#E6E6EC';
                        }
                      }}
                      onMouseLeave={(e) => {
                        if (!isMobile) {
                          e.currentTarget.style.background = 'white';
                          e.currentTarget.style.transform = 'translateY(0)';
                          e.currentTarget.style.boxShadow = 'none';
                        } else {
                          e.currentTarget.style.background = '#F5F5F5';
                        }
                      }}
                    >
                      {isMobile ? (
                        <>
                          <img src={getFileIcon(doc)} alt="File icon" style={{ width: 40, height: 40, aspectRatio: '1/1', filter: 'drop-shadow(0 2px 4px rgba(0, 0, 0, 0.1))' }} />
                          <div style={{ flex: 1, overflow: 'hidden' }}>
                            <div style={{ color: '#32302C', fontSize: 14, fontFamily: 'Plus Jakarta Sans', fontWeight: '600', overflow: 'hidden', textOverflow: 'ellipsis', whiteSpace: 'nowrap' }}>
                              {doc.filename}
                            </div>
                            <div style={{ color: '#6C6B6E', fontSize: 12, fontFamily: 'Plus Jakarta Sans', fontWeight: '500', marginTop: 4 }}>
                              {formatBytes(doc.fileSize)} • {new Date(doc.createdAt).toLocaleDateString()}
                            </div>
                          </div>
                        </>
                      ) : (
                        <>
                          {/* Name Column */}
                          <div style={{ display: 'flex', alignItems: 'center', gap: 12, overflow: 'hidden' }}>
                            <img src={getFileIcon(doc)} alt="File icon" style={{ width: 40, height: 40, flexShrink: 0, imageRendering: '-webkit-optimize-contrast', objectFit: 'contain', filter: 'drop-shadow(0 2px 4px rgba(0, 0, 0, 0.1))' }} />
                            <div style={{ color: '#32302C', fontSize: 14, fontFamily: 'Plus Jakarta Sans', fontWeight: '600', overflow: 'hidden', textOverflow: 'ellipsis', whiteSpace: 'nowrap' }}>
                              {doc.filename}
                            </div>
                          </div>
                          {/* Type Column */}
                          <div style={{ color: '#6C6B6E', fontSize: 13, fontFamily: 'Plus Jakarta Sans' }}>{getFileTypeDisplay(doc)}</div>
                          {/* Size Column */}
                          <div style={{ color: '#6C6B6E', fontSize: 13, fontFamily: 'Plus Jakarta Sans' }}>{formatBytes(doc.fileSize)}</div>
                          {/* Date Column */}
                          <div style={{ color: '#6C6B6E', fontSize: 13, fontFamily: 'Plus Jakarta Sans' }}>{new Date(doc.createdAt).toLocaleDateString()}</div>
                        </>
                      )}
                    </div>
                  ))}
                </div>
              ) : (
                <div style={{alignSelf: 'stretch', flex: '1 1 0', paddingLeft: 40, paddingRight: 40, paddingTop: 60, paddingBottom: 60, background: '#F5F5F5', overflow: 'hidden', borderRadius: 20, outline: '2px rgba(108, 107, 110, 0.40) solid', outlineOffset: '-2px', flexDirection: 'column', justifyContent: 'center', alignItems: 'center', gap: 32, display: 'flex'}}>
                  <Document2Icon style={{width: 80, height: 80, opacity: 0.3}} />
                  <div style={{flexDirection: 'column', justifyContent: 'flex-start', alignItems: 'center', gap: 4, display: 'flex'}}>
                    <div style={{alignSelf: 'stretch', justifyContent: 'center', alignItems: 'flex-start', gap: 6, display: 'inline-flex'}}>
                      <div style={{color: '#32302C', fontSize: 20, fontFamily: 'Plus Jakarta Sans', fontWeight: '600', textTransform: 'capitalize', lineHeight: '30px', wordWrap: 'break-word'}}>No document yet</div>
                    </div>
                    <div style={{width: 366, textAlign: 'center', color: '#6C6B6E', fontSize: 16, fontFamily: 'Plus Jakarta Sans', fontWeight: '500', lineHeight: '24px', wordWrap: 'break-word'}}>Upload your first document. All file types supported (max 15MB)</div>
                  </div>
                  <div style={{width: 340, borderRadius: 12, justifyContent: 'center', alignItems: 'flex-start', gap: 8, display: 'inline-flex'}}>
                    <div style={{width: 166, height: 52, borderRadius: 14, justifyContent: 'flex-start', alignItems: 'flex-start', display: 'flex'}}>
                      <div
                        onClick={() => navigate('/upload-hub')}
                        style={{flex: '1 1 0', alignSelf: 'stretch', paddingLeft: 18, paddingRight: 18, paddingTop: 10, paddingBottom: 10, background: 'white', overflow: 'hidden', borderRadius: 14, outline: '1px #E6E6EC solid', outlineOffset: '-1px', justifyContent: 'center', alignItems: 'center', gap: 8, display: 'flex', cursor: 'pointer'}}>
                        <div style={{color: '#323232', fontSize: 16, fontFamily: 'Plus Jakarta Sans', fontWeight: '600', textTransform: 'capitalize', lineHeight: '24px', wordWrap: 'break-word'}}>Select Files</div>
                      </div>
                    </div>
                  </div>
                </div>
              )}
            </div>
          </div>
        </div>
        )}

        {/* Profile Section */}
        {activeSection === 'profile' && (
          <div style={{ alignSelf: 'stretch', flex: '1 1 0', padding: isMobile ? 16 : 20, overflow: 'auto', flexDirection: 'column', justifyContent: 'flex-start', alignItems: 'center', gap: isMobile ? 16 : 20, display: 'flex' }}>
            <div style={{ alignSelf: 'stretch', position: 'relative', flexDirection: 'column', justifyContent: 'center', alignItems: 'center', gap: 12, display: 'flex' }}>
              {profileImage ? (
                <img
                  src={profileImage}
                  alt="Profile"
                  style={{
                    width: isMobile ? 80 : 120,
                    height: isMobile ? 80 : 120,
                    borderRadius: '50%',
                    objectFit: 'cover',
                    border: '2px solid #E6E6EC'
                  }}
                />
              ) : (
                <div style={{
                  width: isMobile ? 80 : 120,
                  height: isMobile ? 80 : 120,
                  borderRadius: '50%',
                  background: 'white',
                  display: 'flex',
                  alignItems: 'center',
                  justifyContent: 'center',
                  color: '#181818',
                  fontSize: isMobile ? 32 : 48,
                  fontFamily: 'Plus Jakarta Sans',
                  fontWeight: '700',
                  border: '2px solid #E6E6EC'
                }}>
                  {user ? getInitials(user) : 'U'}
                </div>
              )}
              <input
                type="file"
                accept="image/*"
                onChange={handleImageUpload}
                style={{ display: 'none' }}
                id="profile-image-upload"
              />
              <label
                htmlFor="profile-image-upload"
                style={{ width: isMobile ? 36 : 44, height: isMobile ? 36 : 44, position: 'absolute', right: isMobile ? 'calc(50% - 56px)' : 'calc(50% - 82px)', bottom: 0, background: '#171717', borderRadius: 100, justifyContent: 'center', alignItems: 'center', gap: 10, display: 'flex', cursor: 'pointer' }}
              >
                <PlusWhiteIcon style={{ width: isMobile ? 14 : 18, height: isMobile ? 14 : 18 }} />
              </label>
            </div>
            <div style={{ alignSelf: 'stretch', flex: '1 1 0', flexDirection: 'column', justifyContent: 'flex-start', alignItems: 'flex-start', gap: isMobile ? 12 : 20, display: 'flex' }}>
              <div style={{ alignSelf: 'stretch', flexDirection: 'column', justifyContent: 'flex-start', alignItems: 'flex-start', display: 'flex' }}>
                <div style={{ alignSelf: 'stretch', flexDirection: 'column', justifyContent: 'flex-start', alignItems: 'flex-start', gap: 6, display: 'flex' }}>
                  <div style={{ color: '#32302C', fontSize: 14, fontFamily: 'Plus Jakarta Sans', fontWeight: '600', lineHeight: '20px' }}>First Name</div>
                  <div style={{ alignSelf: 'stretch', height: 52, paddingLeft: 18, paddingRight: 18, paddingTop: 10, paddingBottom: 10, background: 'white', overflow: 'hidden', borderRadius: 14, border: '1px #E6E6EC solid', justifyContent: 'flex-start', alignItems: 'center', gap: 8, display: 'flex' }}>
                    <input
                      type="text"
                      placeholder="First Name"
                      value={firstName}
                      onChange={(e) => setFirstName(e.target.value)}
                      style={{ flex: '1 1 0', color: '#32302C', fontSize: 16, fontFamily: 'Plus Jakarta Sans', fontWeight: '400', lineHeight: '24px', border: 'none', outline: 'none', background: 'transparent' }}
                    />
                  </div>
                </div>
              </div>
              <div style={{ alignSelf: 'stretch', flexDirection: 'column', justifyContent: 'flex-start', alignItems: 'flex-start', display: 'flex' }}>
                <div style={{ alignSelf: 'stretch', flexDirection: 'column', justifyContent: 'flex-start', alignItems: 'flex-start', gap: 6, display: 'flex' }}>
                  <div style={{ color: '#32302C', fontSize: 14, fontFamily: 'Plus Jakarta Sans', fontWeight: '600', lineHeight: '20px' }}>Last Name</div>
                  <div style={{ alignSelf: 'stretch', height: 52, paddingLeft: 18, paddingRight: 18, paddingTop: 10, paddingBottom: 10, background: 'white', overflow: 'hidden', borderRadius: 14, border: '1px #E6E6EC solid', justifyContent: 'flex-start', alignItems: 'center', gap: 8, display: 'flex' }}>
                    <input
                      type="text"
                      placeholder="Last Name"
                      value={lastName}
                      onChange={(e) => setLastName(e.target.value)}
                      style={{ flex: '1 1 0', color: '#32302C', fontSize: 16, fontFamily: 'Plus Jakarta Sans', fontWeight: '400', lineHeight: '24px', border: 'none', outline: 'none', background: 'transparent' }}
                    />
                  </div>
                </div>
              </div>
              <div style={{ alignSelf: 'stretch', flexDirection: 'column', justifyContent: 'flex-start', alignItems: 'flex-start', display: 'flex' }}>
                <div style={{ alignSelf: 'stretch', flexDirection: 'column', justifyContent: 'flex-start', alignItems: 'flex-start', gap: 6, display: 'flex' }}>
                  <div style={{ color: '#32302C', fontSize: 14, fontFamily: 'Plus Jakarta Sans', fontWeight: '600', lineHeight: '20px' }}>Email</div>
                  <div style={{ alignSelf: 'stretch', height: 52, paddingLeft: 18, paddingRight: 18, paddingTop: 10, paddingBottom: 10, background: 'white', overflow: 'hidden', borderRadius: 14, border: '1px #E6E6EC solid', justifyContent: 'flex-start', alignItems: 'center', gap: 8, display: 'flex' }}>
                    <input
                      type="email"
                      value={user ? user.email : ''}
                      readOnly
                      style={{ flex: '1 1 0', color: '#32302C', fontSize: 16, fontFamily: 'Plus Jakarta Sans', fontWeight: '400', lineHeight: '24px', border: 'none', outline: 'none', background: 'transparent' }}
                    />
                  </div>
                </div>
              </div>
              <div style={{ alignSelf: 'stretch', flexDirection: 'column', justifyContent: 'flex-start', alignItems: 'flex-start', display: 'flex' }}>
                <div style={{ alignSelf: 'stretch', flexDirection: 'column', justifyContent: 'flex-start', alignItems: 'flex-start', gap: 6, display: 'flex' }}>
                  <div style={{ color: '#32302C', fontSize: 14, fontFamily: 'Plus Jakarta Sans', fontWeight: '600', lineHeight: '20px' }}>Phone Number</div>
                  <div style={{ alignSelf: 'stretch', height: 52, paddingLeft: 18, paddingRight: 18, paddingTop: 10, paddingBottom: 10, background: 'white', overflow: 'hidden', borderRadius: 14, border: profileError ? '1px #DC2626 solid' : '1px #E6E6EC solid', justifyContent: 'flex-start', alignItems: 'center', gap: 8, display: 'flex' }}>
                    <input
                      type="tel"
                      placeholder="+ 112 6280 1890"
                      value={phoneNumber}
                      onChange={(e) => {
                        setPhoneNumber(e.target.value);
                        setProfileError('');
                      }}
                      style={{ flex: '1 1 0', color: '#32302C', fontSize: 16, fontFamily: 'Plus Jakarta Sans', fontWeight: '400', lineHeight: '24px', border: 'none', outline: 'none', background: 'transparent' }}
                    />
                  </div>
                  {profileError && (
                    <div style={{ color: '#DC2626', background: '#FEE2E2', padding: '12px 16px', borderRadius: 26, fontSize: 14, fontFamily: 'Plus Jakarta Sans', fontWeight: '500', alignSelf: 'stretch' }}>
                      {profileError}
                    </div>
                  )}
                </div>
              </div>
            </div>
            <div style={{ alignSelf: 'stretch', borderRadius: 12, flexDirection: 'column', justifyContent: 'flex-start', alignItems: 'center', gap: 24, display: 'flex' }}>
              <div style={{ alignSelf: 'stretch', height: 52, borderRadius: 14, justifyContent: 'flex-start', alignItems: 'flex-start', display: 'flex' }}>
                <div
                  onClick={handleSaveChanges}
                  style={{ flex: '1 1 0', height: 52, background: 'rgba(24, 24, 24, 0.90)', overflow: 'hidden', borderRadius: 14, justifyContent: 'center', alignItems: 'center', display: 'flex', cursor: 'pointer' }}
                >
                  <div style={{ color: 'white', fontSize: 16, fontFamily: 'Plus Jakarta Sans', fontWeight: '600', textTransform: 'capitalize', lineHeight: '24px' }}>Save changes</div>
                </div>
              </div>
            </div>
          </div>
        )}

        {/* Password Section */}
        {activeSection === 'password' && (
          <div style={{ alignSelf: 'stretch', flex: '1 1 0', padding: isMobile ? 16 : 20, overflow: 'auto', flexDirection: 'column', justifyContent: 'flex-start', alignItems: 'center', gap: isMobile ? 16 : 20, display: 'flex' }}>
            <div style={{ alignSelf: 'stretch', flex: '1 1 0', flexDirection: 'column', justifyContent: 'flex-start', alignItems: 'center', gap: isMobile ? 20 : 32, display: 'flex' }}>
              <div style={{ alignSelf: 'stretch', flexDirection: 'column', justifyContent: 'flex-start', alignItems: 'flex-start', gap: isMobile ? 12 : 20, display: 'flex' }}>

                {/* Current Password */}
                <div style={{ alignSelf: 'stretch', flexDirection: 'column', justifyContent: 'flex-start', alignItems: 'flex-start', display: 'flex' }}>
                  <div style={{ alignSelf: 'stretch', flexDirection: 'column', justifyContent: 'flex-start', alignItems: 'flex-start', gap: 6, display: 'flex' }}>
                    <div style={{ color: '#32302C', fontSize: 14, fontFamily: 'Plus Jakarta Sans', fontWeight: '600', lineHeight: '20px' }}>Current Password (leave empty if you signed in with Google)</div>
                    <div style={{ alignSelf: 'stretch', height: 52, paddingLeft: 18, paddingRight: 18, paddingTop: 10, paddingBottom: 10, background: 'white', overflow: 'hidden', borderRadius: 14, border: '1px #E6E6EC solid', justifyContent: 'flex-start', alignItems: 'center', gap: 8, display: 'flex' }}>
                      <input
                        type={showCurrentPassword ? 'text' : 'password'}
                        placeholder="••••••••"
                        value={currentPassword}
                        onChange={(e) => setCurrentPassword(e.target.value)}
                        style={{ flex: '1 1 0', color: '#32302C', fontSize: 16, fontFamily: 'Plus Jakarta Sans', fontWeight: '400', lineHeight: '24px', border: 'none', outline: 'none', background: 'transparent' }}
                      />
                      <div
                        onClick={() => setShowCurrentPassword(!showCurrentPassword)}
                        style={{ cursor: 'pointer' }}
                      >
                        <HideIcon style={{ width: 20, height: 20 }} />
                      </div>
                    </div>
                  </div>
                </div>

                {/* New Password */}
                <div style={{ alignSelf: 'stretch', flexDirection: 'column', justifyContent: 'flex-start', alignItems: 'flex-start', display: 'flex' }}>
                  <div style={{ alignSelf: 'stretch', flexDirection: 'column', justifyContent: 'flex-start', alignItems: 'flex-start', gap: 6, display: 'flex' }}>
                    <div style={{ color: '#32302C', fontSize: 14, fontFamily: 'Plus Jakarta Sans', fontWeight: '600', lineHeight: '20px' }}>New Password</div>
                    <div style={{ alignSelf: 'stretch', height: 52, paddingLeft: 18, paddingRight: 18, paddingTop: 10, paddingBottom: 10, background: 'white', overflow: 'hidden', borderRadius: 14, border: '1px #E6E6EC solid', justifyContent: 'flex-start', alignItems: 'center', gap: 8, display: 'flex' }}>
                      <input
                        type={showNewPassword ? 'text' : 'password'}
                        placeholder="••••••••"
                        value={newPassword}
                        onChange={(e) => setNewPassword(e.target.value)}
                        style={{ flex: '1 1 0', color: '#32302C', fontSize: 16, fontFamily: 'Plus Jakarta Sans', fontWeight: '400', lineHeight: '24px', border: 'none', outline: 'none', background: 'transparent' }}
                      />
                      <div
                        onClick={() => setShowNewPassword(!showNewPassword)}
                        style={{ cursor: 'pointer' }}
                      >
                        <HideIcon style={{ width: 20, height: 20 }} />
                      </div>
                    </div>
                  </div>
                </div>

                {/* Confirm Password */}
                <div style={{ alignSelf: 'stretch', flexDirection: 'column', justifyContent: 'flex-start', alignItems: 'flex-start', display: 'flex' }}>
                  <div style={{ alignSelf: 'stretch', flexDirection: 'column', justifyContent: 'flex-start', alignItems: 'flex-start', gap: 6, display: 'flex' }}>
                    <div style={{ color: '#32302C', fontSize: 14, fontFamily: 'Plus Jakarta Sans', fontWeight: '600', lineHeight: '20px' }}>Confirm Password</div>
                    <div style={{ alignSelf: 'stretch', height: 52, paddingLeft: 18, paddingRight: 18, paddingTop: 10, paddingBottom: 10, background: 'white', overflow: 'hidden', borderRadius: 14, border: '1px #E6E6EC solid', justifyContent: 'flex-start', alignItems: 'center', gap: 8, display: 'flex' }}>
                      <input
                        type={showConfirmPassword ? 'text' : 'password'}
                        placeholder="••••••••"
                        value={confirmPassword}
                        onChange={(e) => setConfirmPassword(e.target.value)}
                        style={{ flex: '1 1 0', color: '#32302C', fontSize: 16, fontFamily: 'Plus Jakarta Sans', fontWeight: '400', lineHeight: '24px', border: 'none', outline: 'none', background: 'transparent' }}
                      />
                      <div
                        onClick={() => setShowConfirmPassword(!showConfirmPassword)}
                        style={{ cursor: 'pointer' }}
                      >
                        <HideIcon style={{ width: 20, height: 20 }} />
                      </div>
                    </div>
                  </div>
                </div>

                {/* Password Requirements */}
                <div style={{ flexDirection: 'column', justifyContent: 'flex-start', alignItems: 'flex-start', gap: 12, display: 'flex' }}>
                  <div style={{ justifyContent: 'center', alignItems: 'center', gap: 8, display: 'flex' }}>
                    <CheckCircleIcon
                      style={{
                        width: 20,
                        height: 20,
                        color: !newPassword || (!user?.email?.includes(newPassword) && !user?.firstName?.toLowerCase().includes(newPassword.toLowerCase()) && !user?.lastName?.toLowerCase().includes(newPassword.toLowerCase())) ? '#34A853' : 'rgba(50, 48, 44, 0.30)'
                      }}
                    />
                    <div style={{ color: '#32302C', fontSize: 16, fontFamily: 'Plus Jakarta Sans', fontWeight: '500', textTransform: 'capitalize', lineHeight: '24px' }}>Must not contain your name or email</div>
                  </div>
                  <div style={{ justifyContent: 'center', alignItems: 'center', gap: 8, display: 'flex' }}>
                    <CheckCircleIcon
                      style={{
                        width: 20,
                        height: 20,
                        color: newPassword.length >= 8 ? '#34A853' : 'rgba(50, 48, 44, 0.30)'
                      }}
                    />
                    <div style={{ color: '#32302C', fontSize: 16, fontFamily: 'Plus Jakarta Sans', fontWeight: '500', textTransform: 'capitalize', lineHeight: '24px' }}>At least 8 characters</div>
                  </div>
                  <div style={{ justifyContent: 'center', alignItems: 'center', gap: 8, display: 'flex' }}>
                    <CheckCircleIcon
                      style={{
                        width: 20,
                        height: 20,
                        color: /[!@#$%^&*(),.?":{}|<>0-9]/.test(newPassword) ? '#34A853' : 'rgba(50, 48, 44, 0.30)'
                      }}
                    />
                    <div style={{ color: '#32302C', fontSize: 16, fontFamily: 'Plus Jakarta Sans', fontWeight: '500', textTransform: 'capitalize', lineHeight: '24px' }}>Contains a symbol or a number</div>
                  </div>
                </div>
              </div>
            </div>

            {/* Save Button */}
            <div style={{ alignSelf: 'stretch', borderRadius: 12, flexDirection: 'column', justifyContent: 'flex-start', alignItems: 'center', gap: 24, display: 'flex' }}>
              <div style={{ alignSelf: 'stretch', height: 52, borderRadius: 14, justifyContent: 'flex-start', alignItems: 'flex-start', display: 'flex' }}>
                <div
                  onClick={handlePasswordChange}
                  style={{ flex: '1 1 0', height: 52, background: 'rgba(24, 24, 24, 0.90)', overflow: 'hidden', borderRadius: 14, justifyContent: 'center', alignItems: 'center', display: 'flex', cursor: 'pointer' }}
                >
                  <div style={{ color: 'white', fontSize: 16, fontFamily: 'Plus Jakarta Sans', fontWeight: '600', textTransform: 'capitalize', lineHeight: '24px' }}>Save changes</div>
                </div>
              </div>
            </div>
          </div>
        )}
      </div>

      {/* Notifications Popup Overlay */}
      {showNotificationsPopup && (
        <>
          {/* Dark Overlay */}
          <div
            onClick={() => setShowNotificationsPopup(false)}
            style={{
              position: 'fixed',
              top: 0,
              left: 0,
              width: '100%',
              height: '100%',
              background: 'linear-gradient(180deg, rgba(17, 19, 21, 0.50) 0%, rgba(17, 19, 21, 0.90) 100%)',
              zIndex: 999
            }}
          />

          {/* Notifications Panel */}
          <div style={{
            width: isMobile ? '100%' : 440,
            height: isMobile ? '100%' : 824,
            position: 'fixed',
            left: isMobile ? 0 : 84,
            top: isMobile ? 0 : 68,
            bottom: isMobile ? 0 : 'auto',
            right: isMobile ? 0 : 'auto',
            background: 'white',
            borderRadius: isMobile ? 0 : 14,
            zIndex: 1000,
            paddingLeft: isMobile ? 16 : 20,
            paddingRight: isMobile ? 16 : 20,
            paddingTop: isMobile ? 20 : 32,
            paddingBottom: isMobile ? 20 : 32,
            overflow: 'auto',
            flexDirection: 'column',
            justifyContent: 'flex-start',
            alignItems: 'center',
            gap: isMobile ? 16 : 24,
            display: 'flex'
          }}>
            {/* Header with tabs and close button */}
            <div style={{ alignSelf: 'stretch', justifyContent: 'space-between', alignItems: 'center', gap: 10, display: 'flex' }}>
              <div style={{ flex: '1 1 0', justifyContent: 'flex-start', alignItems: 'center', gap: 8, display: 'flex', flexWrap: isMobile ? 'wrap' : 'nowrap' }}>
                <div style={{ height: 36, paddingLeft: isMobile ? 14 : 18, paddingRight: isMobile ? 14 : 18, paddingTop: 10, paddingBottom: 10, background: '#F5F5F5', borderRadius: 100, outline: '1px #E6E6EC solid', outlineOffset: '-1px', justifyContent: 'center', alignItems: 'center', gap: 8, display: 'flex' }}>
                  <div style={{ color: '#32302C', fontSize: isMobile ? 13 : 14, fontFamily: 'Plus Jakarta Sans', fontWeight: '600', lineHeight: '19.60px' }}>All (0)</div>
                </div>
                <div style={{ paddingLeft: isMobile ? 8 : 12, paddingRight: isMobile ? 8 : 12, paddingTop: 8, paddingBottom: 8, borderRadius: 6, justifyContent: 'center', alignItems: 'center', gap: 8, display: 'flex', cursor: 'pointer' }}>
                  <div style={{ color: '#6C6B6E', fontSize: isMobile ? 13 : 14, fontFamily: 'Plus Jakarta Sans', fontWeight: '600', lineHeight: '19.60px' }}>Unread</div>
                </div>
                <div style={{ paddingLeft: isMobile ? 8 : 12, paddingRight: isMobile ? 8 : 12, paddingTop: 8, paddingBottom: 8, borderRadius: 6, justifyContent: 'center', alignItems: 'center', gap: 8, display: 'flex', cursor: 'pointer' }}>
                  <div style={{ color: '#6C6B6E', fontSize: isMobile ? 13 : 14, fontFamily: 'Plus Jakarta Sans', fontWeight: '600', lineHeight: '19.60px' }}>Read</div>
                </div>
              </div>
              <div
                onClick={() => setShowNotificationsPopup(false)}
                style={{ width: isMobile ? 44 : 52, height: isMobile ? 44 : 52, padding: 8, background: '#171717', borderRadius: 100, justifyContent: 'center', alignItems: 'center', display: 'flex', cursor: 'pointer', flexShrink: 0 }}
              >
                <CheckDoubleIcon style={{ width: 20, height: 20 }} />
              </div>
            </div>

            {/* No notifications message */}
            <div style={{ alignSelf: 'stretch', flex: 1, flexDirection: 'column', justifyContent: 'center', alignItems: 'center', gap: 16, display: 'flex' }}>
              <BellIcon style={{ width: isMobile ? 48 : 64, height: isMobile ? 48 : 64, opacity: 0.3 }} />
              <div style={{ color: '#6C6B6E', fontSize: isMobile ? 14 : 16, fontFamily: 'Plus Jakarta Sans', fontWeight: '600', textAlign: 'center' }}>No notifications yet</div>
              <div style={{ color: '#B9B9B9', fontSize: isMobile ? 13 : 14, fontFamily: 'Plus Jakarta Sans', fontWeight: '500', textAlign: 'center', maxWidth: 300, padding: isMobile ? '0 16px' : 0 }}>
                You're all caught up! Check back later for updates on your documents and account.
              </div>
            </div>
          </div>
        </>
      )}

      <DeleteConfirmationModal
        isOpen={showDeleteModal}
        onClose={() => setShowDeleteModal(false)}
        onConfirm={handleConfirmClearCache}
        itemName="cache and all documents"
      />

      <FeedbackModal
        isOpen={showFeedbackModal}
        onClose={() => setShowFeedbackModal(false)}
      />

      {/* Phone Verification Modal */}
      {showPhoneVerification && (
        <>
          {/* Dark Overlay */}
          <div
            style={{
              position: 'fixed',
              top: 0,
              left: 0,
              width: '100%',
              height: '100%',
              background: 'rgba(0, 0, 0, 0.5)',
              zIndex: 9998
            }}
          />

          {/* Verification Modal */}
          <div style={{
            position: 'fixed',
            top: '50%',
            left: '50%',
            transform: 'translate(-50%, -50%)',
            width: '400px',
            background: 'white',
            borderRadius: 16,
            padding: 32,
            zIndex: 9999,
            boxShadow: '0 4px 20px rgba(0, 0, 0, 0.15)'
          }}>
            <h2 style={{ fontSize: 24, fontWeight: '600', marginBottom: 8, textAlign: 'center' }}>
              Verify Your Phone
            </h2>
            <p style={{ fontSize: 14, color: '#666', marginBottom: 24, textAlign: 'center' }}>
              Enter the verification code sent to {phoneNumber}
            </p>

            <input
              type="text"
              placeholder="Enter 6-digit code"
              value={verificationCode}
              onChange={(e) => setVerificationCode(e.target.value)}
              maxLength={6}
              style={{
                width: '100%',
                height: 52,
                padding: '14px 16px',
                fontSize: 16,
                border: '1px solid #E0E0E0',
                borderRadius: 8,
                outline: 'none',
                boxSizing: 'border-box',
                marginBottom: 16,
                textAlign: 'center',
                letterSpacing: '4px',
                fontSize: 24,
                fontWeight: '600'
              }}
            />

            <div style={{ display: 'flex', gap: 12 }}>
              <button
                onClick={() => {
                  setShowPhoneVerification(false);
                  setVerificationCode('');
                }}
                style={{
                  flex: 1,
                  height: 52,
                  background: '#F5F5F5',
                  border: '1px solid #E0E0E0',
                  borderRadius: 8,
                  fontSize: 16,
                  fontWeight: '600',
                  cursor: 'pointer'
                }}
              >
                Cancel
              </button>
              <button
                onClick={handleVerifyPhone}
                disabled={verificationCode.length !== 6}
                style={{
                  flex: 1,
                  height: 52,
                  background: verificationCode.length === 6 ? '#181818' : '#666',
                  color: '#FFF',
                  border: 'none',
                  borderRadius: 8,
                  fontSize: 16,
                  fontWeight: '600',
                  cursor: verificationCode.length === 6 ? 'pointer' : 'not-allowed'
                }}
              >
                Verify
              </button>
            </div>
          </div>
        </>
      )}
    </div>
  );
};

export default Settings;<|MERGE_RESOLUTION|>--- conflicted
+++ resolved
@@ -655,13 +655,8 @@
   };
 
   return (
-<<<<<<< HEAD
-    <div style={{ width: '100%', height: '100vh', background: '#F5F5F5', overflow: 'hidden', justifyContent: 'flex-start', alignItems: 'center', display: 'flex' }}>
+    <div style={{ width: '100%', height: '100vh', background: '#F4F4F6', overflow: 'hidden', justifyContent: 'flex-start', alignItems: 'center', display: 'flex' }}>
       <LeftNav onNotificationClick={() => setShowNotificationsPopup(true)} hamburgerTop={isMobile ? 22 : 16} />
-=======
-    <div style={{ width: '100%', height: '100vh', background: '#F4F4F6', overflow: 'hidden', justifyContent: 'flex-start', alignItems: 'center', display: 'flex' }}>
-      {!isMobile && <LeftNav onNotificationClick={() => setShowNotificationsPopup(true)} />}
->>>>>>> f548e8cd
 
       {/* Settings Sidebar - Hidden on mobile */}
       {!isMobile && <div style={{
