import React, { useState, useEffect, useMemo, useRef, useCallback } from 'react';
import ReactDOM from 'react-dom';
import { useNavigate } from 'react-router-dom';
import { PieChart, Pie, Cell, ResponsiveContainer } from 'recharts';
import { useAuth } from '../context/AuthContext';
import { useDocuments } from '../context/DocumentsContext';
import { useDocumentSelection } from '../hooks/useDocumentSelection';
import { useToast } from '../context/ToastContext';
import { useIsMobile } from '../hooks/useIsMobile';
import { useSemanticSearch } from '../hooks/useSemanticSearch';
import LeftNav from './LeftNav';
import NotificationPanel from './NotificationPanel';
import CreateCategoryModal from './CreateCategoryModal';
import EditCategoryModal from './EditCategoryModal';
import UploadModal from './UploadModal';
import UniversalUploadModal from './UniversalUploadModal';
import DeleteConfirmationModal from './DeleteConfirmationModal';
import RenameModal from './RenameModal';
import { ReactComponent as SmoothCorner } from '../assets/smoothinnercorner.svg';
import { ReactComponent as SmoothCorner2 } from '../assets/smoothinnercorner2.svg';
import { ReactComponent as ArrowIcon } from '../assets/arrow-narrow-right.svg';
import { ReactComponent as TimeIcon } from '../assets/Time square.svg';
import { ReactComponent as SearchIcon } from '../assets/Search.svg';
import { ReactComponent as LogoutBlackIcon } from '../assets/Logout-black.svg';
import { ReactComponent as Document2Icon } from '../assets/Document 2.svg';
import { ReactComponent as ImageIcon } from '../assets/Image.svg';
import { ReactComponent as InfoCircleIcon } from '../assets/Info circle.svg';
import { ReactComponent as SpreadsheetIcon } from '../assets/spreadsheet.svg';
import { ReactComponent as TrashCanIcon } from '../assets/Trash can-red.svg';
import { ReactComponent as TrashCanLightIcon } from '../assets/Trash can-light.svg';
import { ReactComponent as EditIcon } from '../assets/Edit 5.svg';
import { ReactComponent as DownloadIcon } from '../assets/Download 3- black.svg';
import { ReactComponent as AddIcon } from '../assets/add.svg';
import { ReactComponent as CloseIcon } from '../assets/x-close.svg';
import { ReactComponent as DotsIcon } from '../assets/dots.svg';
import { ReactComponent as UploadIconMenu } from '../assets/upload.svg';
import { ReactComponent as XCloseIcon } from '../assets/x-close.svg';
import logoSvg from '../assets/logo.svg';
import kodaLogo from '../assets/koda-logo_1.svg';
import logoCopyWhite from '../assets/Logo copy.svg';
import filesIcon from '../assets/files-icon.svg';
import { getCategoriesWithCounts, createCategory, deleteCategory, addDocumentToCategory } from '../utils/categoryManager';
import api from '../services/api';
import chatService from '../services/chatService';
import CategoryIcon from './CategoryIcon';
import FileBreakdownDonut from './FileBreakdownDonut';
import pdfIcon from '../assets/pdf-icon.png';
import docIcon from '../assets/doc-icon.png';
import txtIcon from '../assets/txt-icon.png';
import xlsIcon from '../assets/xls.png';
import jpgIcon from '../assets/jpg-icon.png';
import pngIcon from '../assets/png-icon.png';
import pptxIcon from '../assets/pptx.png';
import folderIcon from '../assets/folder_icon.svg';
import movIcon from '../assets/mov.png';
import mp4Icon from '../assets/mp4.png';
import mp3Icon from '../assets/mp3.svg';

const Documents = () => {
  const navigate = useNavigate();
  const { user } = useAuth();
  const { showSuccess } = useToast();
  const isMobile = useIsMobile();

  // Use DocumentsContext for instant updates
  const {
    documents: contextDocuments,
    folders: contextFolders,
    recentDocuments,
    loading,
    deleteDocument,
    renameDocument,
    moveToFolder,
    createFolder,
    deleteFolder,
    getRootFolders,
    getDocumentCountByFolder,
    getFileBreakdown,
    refreshAll
  } = useDocuments();

  // Local UI state only
  const [isModalOpen, setIsModalOpen] = useState(false);
  const [searchQuery, setSearchQuery] = useState('');

  // Semantic search hook
  const {
    query: semanticQuery,
    setQuery: setSemanticQuery,
    results: semanticResults,
    isSearching,
    error: searchError
  } = useSemanticSearch(300);

  const [showNotificationsPopup, setShowNotificationsPopup] = useState(false);
  const [showAllCategories, setShowAllCategories] = useState(false);
  const [openDropdownId, setOpenDropdownId] = useState(null);
  const [dropdownPosition, setDropdownPosition] = useState({});
  const dropdownRefs = useRef({});
  const [showCategoryModal, setShowCategoryModal] = useState(false);
  const [selectedDocumentForCategory, setSelectedDocumentForCategory] = useState(null);
  const [selectedCategoryId, setSelectedCategoryId] = useState(null);
  // Combined state for category menu - stores both ID and position together
  const [categoryMenu, setCategoryMenu] = useState({ id: null, top: 0, left: 0 });
  // Legacy aliases for compatibility
  const categoryMenuOpen = categoryMenu.id;
  const categoryMenuPosition = { top: categoryMenu.top, left: categoryMenu.left };
  const setCategoryMenuOpen = (id) => setCategoryMenu(prev => id === null ? { id: null, top: 0, left: 0 } : { ...prev, id });
  const setCategoryMenuPosition = (pos) => setCategoryMenu(prev => ({ ...prev, ...pos }));
  const [editingCategory, setEditingCategory] = useState(null);
  const [showEditModal, setShowEditModal] = useState(false);
  const [showUploadModal, setShowUploadModal] = useState(false);
  const [uploadCategoryId, setUploadCategoryId] = useState(null);
  const [showAskKoda, setShowAskKoda] = useState(() => {
    // Only show if not dismissed in this session
    return sessionStorage.getItem('askKodaDismissed') !== 'true';
  });
  const [showUniversalUploadModal, setShowUniversalUploadModal] = useState(false);
  const [showCreateFromMoveModal, setShowCreateFromMoveModal] = useState(false);
  const [showDeleteModal, setShowDeleteModal] = useState(false);
  const [itemToDelete, setItemToDelete] = useState(null);
  const [showRenameModal, setShowRenameModal] = useState(false);
  const [itemToRename, setItemToRename] = useState(null);
  const [droppedFiles, setDroppedFiles] = useState(null);
  const [isDraggingOver, setIsDraggingOver] = useState(false);
  const [categoriesRefreshKey, setCategoriesRefreshKey] = useState(0);
  const [dragOverCategoryId, setDragOverCategoryId] = useState(null);

  // Sorting state for Your Files table
  const [sortColumn, setSortColumn] = useState('date'); // 'name', 'type', 'size', 'date'
  const [sortDirection, setSortDirection] = useState('desc'); // 'asc' or 'desc'

  // Multi-select functionality
  const {
    isSelectMode,
    selectedDocuments,
    toggleSelectMode,
    toggleDocument,
    selectAll,
    clearSelection,
    isSelected
  } = useDocumentSelection();

  // Force re-render when contextFolders changes
  useEffect(() => {
    setCategoriesRefreshKey(prev => prev + 1);
  }, [contextFolders]);

  // Compute categories from context folders (auto-updates!)
  const categories = getRootFolders()
    .filter(folder => folder.name.toLowerCase() !== 'recently added')
    .map(folder => {
      return {
        id: folder.id,
        name: folder.name,
        emoji: folder.emoji || '__FOLDER_SVG__',
        fileCount: getDocumentCountByFolder(folder.id),
        folderCount: folder._count?.subfolders || 0,
        count: getDocumentCountByFolder(folder.id)
      };
    });

  // All folders for search (auto-updates!)
  const allFolders = useMemo(() => {
    return contextFolders
      .filter(folder => folder.name.toLowerCase() !== 'recently added')
      .map(folder => ({
        id: folder.id,
        name: folder.name,
        emoji: folder.emoji || null,
        parentFolderId: folder.parentFolderId
      }));
  }, [contextFolders]);

  // File breakdown data (auto-updates!)
  const { fileData, totalFiles } = useMemo(() => {
    const formatBytes = (bytes) => {
      if (bytes === 0) return '0 B';
      const sizes = ['B', 'KB', 'MB', 'GB'];
      const i = Math.floor(Math.log(bytes) / Math.log(1024));
      return Math.round(bytes / Math.pow(1024, i) * 100) / 100 + ' ' + sizes[i];
    };

    // Calculate breakdown by type with sizes
    const breakdown = {
      spreadsheet: { count: 0, size: 0 },
      document: { count: 0, size: 0 },
      image: { count: 0, size: 0 },
      other: { count: 0, size: 0 }
    };

    contextDocuments.forEach(doc => {
      // Safely get filename
      const filename = (doc.filename || doc.name || '').toLowerCase();
      const mimeType = doc.mimeType || '';
      const size = doc.fileSize || 0;

      if (!filename) {
        breakdown.other.count++;
        breakdown.other.size += size;
        return;
      }

      // Check for Excel/Spreadsheet files (by MIME type or extension)
      if (mimeType.includes('sheet') || mimeType.includes('excel') || filename.match(/\.(xls|xlsx|csv)$/)) {
        breakdown.spreadsheet.count++;
        breakdown.spreadsheet.size += size;
      } else if (filename.match(/\.(pdf|doc|docx|txt|rtf|odt)$/)) {
        breakdown.document.count++;
        breakdown.document.size += size;
      } else if (filename.match(/\.(jpg|jpeg|png|gif|bmp|svg|webp)$/)) {
        breakdown.image.count++;
        breakdown.image.size += size;
      } else {
        breakdown.other.count++;
        breakdown.other.size += size;
      }
    });

    return {
      fileData: [
        { name: 'Spreadsheet', value: breakdown.spreadsheet.count, color: '#181818', size: formatBytes(breakdown.spreadsheet.size) },
        { name: 'Document', value: breakdown.document.count, color: '#000000', size: formatBytes(breakdown.document.size) },
        { name: 'Image', value: breakdown.image.count, color: '#A8A8A8', size: formatBytes(breakdown.image.size) },
        { name: 'Other', value: breakdown.other.count, color: '#D9D9D9', size: formatBytes(breakdown.other.size) }
      ],
      totalFiles: contextDocuments.length
    };
  }, [contextDocuments]);

  // Refs to track current state for event listener (avoids stale closures)
  const openDropdownIdRef = useRef(openDropdownId);
  const categoryMenuRef = useRef(categoryMenu);

  // Keep refs in sync with state
  useEffect(() => {
    openDropdownIdRef.current = openDropdownId;
  }, [openDropdownId]);

  useEffect(() => {
    categoryMenuRef.current = categoryMenu;
  }, [categoryMenu]);

  // Close dropdown when clicking outside - attached ONCE on mount
  useEffect(() => {
    const handleClickOutside = (event) => {
      // Use refs to get current state values (avoids stale closures)
      if (openDropdownIdRef.current && !event.target.closest('[data-dropdown]')) {
        setOpenDropdownId(null);
      }
      if (categoryMenuRef.current.id && !event.target.closest('[data-category-menu]')) {
        setCategoryMenu({ id: null, top: 0, left: 0 });
      }
    };

    document.addEventListener('mousedown', handleClickOutside);
    return () => document.removeEventListener('mousedown', handleClickOutside);
  }, []); // Empty array - listener attached ONCE, uses refs for current state

  // Refresh data when component mounts or becomes visible
  useEffect(() => {
    refreshAll();
  }, [refreshAll]);

  // INSTANT UPDATE: Create category
  const handleCreateCategory = async (category) => {
    try {
      console.log('Creating category with:', category);

      // Create folder (UI updates INSTANTLY via context!)
      const newFolder = await createFolder(category.name, category.emoji);
      console.log('New folder created:', newFolder);

      // If documents were selected, move them to the folder (INSTANT updates!)
      if (category.selectedDocuments && category.selectedDocuments.length > 0) {
        console.log('Moving documents to folder:', category.selectedDocuments);
        await Promise.all(
          category.selectedDocuments.map(docId =>
            moveToFolder(docId, newFolder.id)
          )
        );
        console.log('Documents moved successfully');
      }
      // No manual refresh needed - context auto-updates everywhere!
    } catch (error) {
      console.error('Error creating folder:', error);
      alert('Failed to create category');
    }
  };

  // INSTANT UPDATE: Delete category
  const handleDeleteCategory = async (categoryId) => {
    try {
      // Delete folder (UI updates INSTANTLY via context!)
      await deleteFolder(categoryId);
      // No manual state update needed!
      showSuccess('1 folder has been deleted');
    } catch (error) {
      console.error('Error deleting folder:', error);
      const errorMessage = error.response?.data?.error || error.message || 'Failed to delete folder';
      alert(errorMessage);
    }
  };

  // Handle document download
  const handleDownload = async (doc) => {
    try {
      const response = await api.get(`/api/documents/${doc.id}/stream?download=true`, {
        responseType: 'blob'
      });

      // Use the blob directly from response (already has correct mime type)
      const url = window.URL.createObjectURL(response.data);
      const link = document.createElement('a');
      link.href = url;
      link.download = doc.filename;
      document.body.appendChild(link);
      link.click();
      document.body.removeChild(link);
      window.URL.revokeObjectURL(url);

      setOpenDropdownId(null);
    } catch (error) {
      console.error('Error downloading document:', error);
      alert('Failed to download document');
    }
  };

  // Handle document rename
  const handleRename = (doc) => {
    setItemToRename({ type: 'document', id: doc.id, name: doc.filename });
    setShowRenameModal(true);
    setOpenDropdownId(null);
  };

  // Handle rename confirmation from modal
  const handleRenameConfirm = async (newName) => {
    if (!itemToRename) return;

    try {
      if (itemToRename.type === 'document') {
        // Rename document (UI updates INSTANTLY via context!)
        await renameDocument(itemToRename.id, newName);
      }

      setShowRenameModal(false);
      setItemToRename(null);
    } catch (error) {
      console.error('Error renaming:', error);
      alert(`Failed to rename ${itemToRename.type}`);
    }
  };

  // INSTANT UPDATE: Delete document with proper error handling
  const handleDelete = async (docId) => {
    try {
      // Delete document (UI updates INSTANTLY via context with optimistic update!)
      const result = await deleteDocument(docId);

      // Show success message only after successful delete
      if (result && result.success) {
        showSuccess('1 file has been deleted');
      }

      setOpenDropdownId(null);
    } catch (error) {
      console.error('❌ Error deleting document:', error);

      // Show user-friendly error message
      const errorMessage = error.filename
        ? `Failed to delete "${error.filename}": ${error.message}`
        : `Failed to delete document: ${error.message}`;

      alert(errorMessage);
    }
  };

  // Handle add to category
  const handleAddToCategory = async (doc) => {
    console.log('handleAddToCategory called for doc:', doc);
    setSelectedDocumentForCategory(doc);
    // Use context folders instead of fetching
    const rootFolders = getRootFolders().filter(f => f.name.toLowerCase() !== 'recently added');
    console.log('Root folders loaded from context:', rootFolders);
    setShowCategoryModal(true);
    console.log('Modal should be showing now');
    setOpenDropdownId(null);
  };

  // INSTANT UPDATE: Move document to category
  const handleCategorySelection = async () => {
    if (!selectedCategoryId || !selectedDocumentForCategory) return;

    try {
      // Move document to folder (UI updates INSTANTLY via context!)
      await moveToFolder(selectedDocumentForCategory.id, selectedCategoryId);
      // Document moves immediately, counts update automatically!

      setShowCategoryModal(false);
      setSelectedDocumentForCategory(null);
      setSelectedCategoryId(null);
    } catch (error) {
      console.error('Error adding document to category:', error);
      alert('Failed to add document to category');
    }
  };

  // Handle create category from move modal
  const handleCreateCategoryFromMove = async (category) => {
    try {
      console.log('Creating category from move modal:', category);

      // Create folder
      const newFolder = await createFolder(category.name, category.emoji);
      console.log('New folder created:', newFolder);

      // If we have a selected document, move it to the new folder
      if (selectedDocumentForCategory) {
        await moveToFolder(selectedDocumentForCategory.id, newFolder.id);
        console.log('Document moved to new category');
      }

      // Close both modals
      setShowCreateFromMoveModal(false);
      setShowCategoryModal(false);
      setSelectedDocumentForCategory(null);
      setSelectedCategoryId(null);
    } catch (error) {
      console.error('Error creating category from move:', error);
      alert('Failed to create category');
    }
  };

  // Sync search query with semantic search
  useEffect(() => {
    setSemanticQuery(searchQuery);
  }, [searchQuery, setSemanticQuery]);

  // Filter documents and folders based on search query (auto-updates!)
  // Hybrid approach: Combine semantic search results with filename matching
  const filteredDocuments = useMemo(() => {
    if (!searchQuery) {
      return contextDocuments;
    }

    // Filename-based filtering
    const filenameMatches = contextDocuments.filter(doc =>
      doc.filename?.toLowerCase().includes(searchQuery.toLowerCase())
    );

    // If we have semantic search results, merge them
    if (semanticResults && semanticResults.length > 0) {
      // Create a map of semantic results by ID for quick lookup
      const semanticMap = new Map(semanticResults.map(result => [result.id, result]));

      // Combine both result sets, preferring semantic search order for matches
      const combinedIds = new Set();
      const combined = [];

      // First, add semantic search results (ordered by relevance)
      semanticResults.forEach(result => {
        const doc = contextDocuments.find(d => d.id === result.id);
        if (doc && !combinedIds.has(doc.id)) {
          combined.push({ ...doc, searchScore: result.score, matchedContent: result.matchedContent });
          combinedIds.add(doc.id);
        }
      });

      // Then add filename matches that weren't in semantic results
      filenameMatches.forEach(doc => {
        if (!combinedIds.has(doc.id)) {
          combined.push(doc);
          combinedIds.add(doc.id);
        }
      });

      return combined;
    }

    // Fallback to filename matching only
    return filenameMatches;
  }, [contextDocuments, searchQuery, semanticResults]);

  const filteredFolders = useMemo(() => {
    return allFolders.filter(folder =>
      folder.name.toLowerCase().includes(searchQuery.toLowerCase())
    );
  }, [allFolders, searchQuery]);

  // Handle page-level file drop
  const handlePageDrop = useCallback((e) => {
    e.preventDefault();
    e.stopPropagation();
    setIsDraggingOver(false);

    const files = Array.from(e.dataTransfer.files);
    console.log('📁 Documents (Home) - Files dropped:', files);
    console.log('📁 File count:', files.length);
    if (files.length > 0) {
      // Set both states together using functional updates to ensure they batch correctly
      setDroppedFiles(files);
      // Use setTimeout to ensure the files state is set before opening modal
      setTimeout(() => {
        setShowUniversalUploadModal(true);
        console.log('📁 Modal opened with files');
      }, 0);
    }
  }, []);

  const handlePageDragOver = (e) => {
    e.preventDefault();
    e.stopPropagation();
    // Only show upload overlay for external file drags, not internal document drags
    const hasFiles = e.dataTransfer.types.includes('Files');
    setIsDraggingOver(hasFiles);
  };

  const handlePageDragLeave = (e) => {
    e.preventDefault();
    e.stopPropagation();
    setIsDraggingOver(false);
  };

  // ✅ Show loading skeleton during initial data fetch
  if (loading && contextDocuments.length === 0 && contextFolders.length === 0) {
    return <DocumentsSkeleton />;
  }

  return (
    <div style={{width: '100%', height: '100vh', background: '#F5F5F5', overflow: 'hidden', display: 'flex'}}>
      <LeftNav onNotificationClick={() => setShowNotificationsPopup(true)} hamburgerTop={isMobile ? 48 : 16} />

      {/* Main Content */}
      <div
        style={{flex: 1, height: '100%', display: 'flex', flexDirection: 'column', position: 'relative', overflowX: 'hidden', maxWidth: '100%'}}
        onDrop={handlePageDrop}
        onDragOver={handlePageDragOver}
        onDragLeave={handlePageDragLeave}
      >
        {/* Header */}
        <div style={{minHeight: isMobile ? 'auto' : 84, paddingLeft: isMobile ? 16 : 20, paddingRight: isMobile ? 16 : 20, paddingTop: isMobile ? 12 : 0, paddingBottom: isMobile ? 12 : 0, background: 'white', borderBottom: '1px #E6E6EC solid', display: 'flex', flexDirection: isMobile ? 'column' : 'row', justifyContent: isMobile ? 'center' : 'space-between', alignItems: isMobile ? 'stretch' : 'center', gap: isMobile ? 12 : 0}}>
          {isSelectMode ? (
            <>
              {/* Left: Back arrow + Documents title */}
              <div style={{display: 'flex', alignItems: 'center', gap: 12}}>
                <button
                  onClick={() => navigate(-1)}
                  style={{
                    width: 40,
                    height: 40,
                    background: '#F3F4F6',
                    border: '1px solid #E5E7EB',
                    borderRadius: 8,
                    display: 'flex',
                    alignItems: 'center',
                    justifyContent: 'center',
                    cursor: 'pointer',
                    transition: 'all 0.2s',
                    padding: 0
                  }}
                  onMouseEnter={(e) => {
                    e.currentTarget.style.background = '#E5E7EB';
                  }}
                  onMouseLeave={(e) => {
                    e.currentTarget.style.background = '#F3F4F6';
                  }}
                >
                  <svg width="20" height="20" viewBox="0 0 20 20" fill="none" xmlns="http://www.w3.org/2000/svg">
                    <path d="M12.5 15L7.5 10L12.5 5" stroke="#111827" strokeWidth="2" strokeLinecap="round" strokeLinejoin="round"/>
                  </svg>
                </button>
                <h1 style={{
                  fontSize: 32,
                  fontWeight: '600',
                  color: '#111827',
                  fontFamily: 'Plus Jakarta Sans',
                  margin: 0
                }}>
                  Documents
                </h1>
              </div>
            </>
          ) : (
            <div style={{color: '#32302C', fontSize: isMobile ? 16 : 20, fontFamily: 'Plus Jakarta Sans', fontWeight: '700', textTransform: 'capitalize', lineHeight: isMobile ? '24px' : '30px', textAlign: isMobile ? 'center' : 'left'}}>
              Welcome{isMobile ? '' : ' Back'}, {user && (user.firstName || user.lastName) ? `${user.firstName || ''} ${user.lastName || ''}`.trim() : user?.email?.split('@')[0] || 'User'}!
            </div>
          )}
          <div style={{display: 'flex', alignItems: 'center', gap: 12}}>
            {isSelectMode ? (
              <>
                {/* Delete Button */}
                <button
                  onClick={() => {
                    if (selectedDocuments.size === 0) return;

                    // Set up bulk delete info and show modal
                    setItemToDelete({
                      type: 'bulk-documents',
                      ids: Array.from(selectedDocuments),
                      count: selectedDocuments.size,
                      name: `${selectedDocuments.size} document${selectedDocuments.size > 1 ? 's' : ''}`
                    });
                    setShowDeleteModal(true);
                  }}
                  disabled={selectedDocuments.size === 0}
                  style={{
                    minWidth: 100,
                    paddingLeft: 18,
                    paddingRight: 18,
                    paddingTop: 10,
                    paddingBottom: 10,
                    background: selectedDocuments.size === 0 ? '#F3F3F5' : '#E4E4E8',
                    boxShadow: '0px 0px 8px 1px rgba(0, 0, 0, 0.02)',
                    overflow: 'hidden',
                    borderRadius: 100,
                    outline: '1px #E6E6EC solid',
                    outlineOffset: '-1px',
                    justifyContent: 'center',
                    alignItems: 'center',
                    gap: 6,
                    display: 'inline-flex',
                    border: 'none',
                    cursor: selectedDocuments.size === 0 ? 'not-allowed' : 'pointer',
                    opacity: selectedDocuments.size === 0 ? 0.6 : 1,
                    transition: 'all 0.2s'
                  }}
                  onMouseEnter={(e) => {
                    if (selectedDocuments.size > 0) {
                      e.currentTarget.style.background = '#D8D8DE';
                    }
                  }}
                  onMouseLeave={(e) => {
                    e.currentTarget.style.background = selectedDocuments.size === 0 ? '#F3F3F5' : '#E4E4E8';
                  }}
                >
                  <TrashCanLightIcon style={{ width: 18, height: 18 }} />
                  <div style={{
                    color: selectedDocuments.size === 0 ? '#A0A0A5' : '#181818',
                    fontSize: 16,
                    fontFamily: 'Plus Jakarta Sans',
                    fontWeight: '500',
                    lineHeight: '24px',
                    wordWrap: 'break-word'
                  }}>
                    Delete
                  </div>
                </button>

                {/* Move Button */}
                <button
                  onClick={async () => {
                    if (selectedDocuments.size === 0) return;
                    // TODO: Implement move functionality
                    alert('Move functionality coming soon');
                  }}
                  disabled={selectedDocuments.size === 0}
                  style={{
                    minWidth: 100,
                    paddingLeft: 18,
                    paddingRight: 18,
                    paddingTop: 10,
                    paddingBottom: 10,
                    background: 'white',
                    boxShadow: '0px 0px 8px 1px rgba(0, 0, 0, 0.02)',
                    overflow: 'hidden',
                    borderRadius: 100,
                    border: '1px solid #E6E6EC',
                    justifyContent: 'center',
                    alignItems: 'center',
                    gap: 6,
                    display: 'inline-flex',
                    cursor: selectedDocuments.size === 0 ? 'not-allowed' : 'pointer',
                    opacity: selectedDocuments.size === 0 ? 0.5 : 1,
                    transition: 'all 0.2s'
                  }}
                >
                  <div style={{
                    color: '#32302C',
                    fontSize: 16,
                    fontFamily: 'Plus Jakarta Sans',
                    fontWeight: '500',
                    lineHeight: '24px'
                  }}>
                    Move
                  </div>
                </button>

                {/* Selected Count */}
                <div style={{
                  color: '#32302C',
                  fontSize: 16,
                  fontFamily: 'Plus Jakarta Sans',
                  fontWeight: '500',
                  lineHeight: '24px'
                }}>
                  {selectedDocuments.size} selected
                </div>

                {/* X Close Button */}
                <button
                  onClick={() => {
                    clearSelection();
                    toggleSelectMode();
                  }}
                  style={{
                    width: 32,
                    height: 32,
                    background: 'white',
                    border: '1px solid #E6E6EC',
                    borderRadius: '50%',
                    display: 'flex',
                    alignItems: 'center',
                    justifyContent: 'center',
                    cursor: 'pointer',
                    transition: 'all 0.2s'
                  }}
                  onMouseEnter={(e) => {
                    e.currentTarget.style.background = '#F3F4F6';
                  }}
                  onMouseLeave={(e) => {
                    e.currentTarget.style.background = 'white';
                  }}
                >
                  <CloseIcon style={{ width: 16, height: 16 }} />
                </button>
              </>
            ) : (
              <>
                <div style={{position: 'relative', height: isMobile ? 44 : 52, display: 'flex', alignItems: 'center', flex: isMobile ? 1 : 'none', marginLeft: isMobile ? 54 : 0}}>
                  <SearchIcon style={{position: 'absolute', left: 16, width: 20, height: 20, zIndex: 1}} />
                  <input
                    type="text"
                    value={searchQuery}
                    onChange={(e) => setSearchQuery(e.target.value)}
                    placeholder="Search"
                    style={{
                      height: '100%',
                      width: isMobile ? '100%' : 'auto',
                      minWidth: isMobile ? 'auto' : 250,
                      paddingLeft: 46,
                      paddingRight: 16,
                      background: '#F5F5F5',
                      borderRadius: 100,
                      border: '1px #E6E6EC solid',
                      outline: 'none',
                      color: '#32302C',
                      fontSize: isMobile ? 14 : 16,
                      fontFamily: 'Plus Jakarta Sans',
                      fontWeight: '500',
                      lineHeight: '24px'
                    }}
                  />

              {/* Search Results Dropdown */}
              {searchQuery && (
                <div style={{
                  position: 'absolute',
                  top: 60,
                  left: 0,
                  right: 0,
                  minWidth: 400,
                  maxHeight: 400,
                  background: 'white',
                  borderRadius: 14,
                  border: '1px #E6E6EC solid',
                  boxShadow: '0 8px 24px rgba(0, 0, 0, 0.12)',
                  overflowY: 'auto',
                  zIndex: 1000
                }}>
                  {/* Loading State */}
                  {isSearching && (
                    <div style={{padding: 24, textAlign: 'center'}}>
                      <div style={{
                        display: 'inline-block',
                        width: 24,
                        height: 24,
                        border: '3px solid #E6E6EC',
                        borderTop: '3px solid #32302C',
                        borderRadius: '50%',
                        animation: 'spin 1s linear infinite'
                      }} />
                      <div style={{
                        marginTop: 12,
                        color: '#6C6B6E',
                        fontSize: 14,
                        fontFamily: 'Plus Jakarta Sans',
                        fontWeight: '500'
                      }}>
                        Searching...
                      </div>
                    </div>
                  )}

                  {/* Error State */}
                  {searchError && !isSearching && (
                    <div style={{padding: 24, textAlign: 'center'}}>
                      <div style={{
                        color: '#EF4444',
                        fontSize: 14,
                        fontFamily: 'Plus Jakarta Sans',
                        fontWeight: '500'
                      }}>
                        {searchError}
                      </div>
                    </div>
                  )}

                  {/* Results */}
                  {!isSearching && !searchError && (filteredFolders.length > 0 || filteredDocuments.length > 0) ? (
                    <div style={{padding: 8}}>
                      {/* Folders Section */}
                      {filteredFolders.length > 0 && (
                        <>
                          <div style={{
                            padding: '8px 12px',
                            color: '#6C6B6E',
                            fontSize: 12,
                            fontFamily: 'Plus Jakarta Sans',
                            fontWeight: '600',
                            textTransform: 'uppercase',
                            letterSpacing: '0.5px'
                          }}>
                            Folders
                          </div>
                          {filteredFolders.map((folder) => (
                            <div
                              key={folder.id}
                              onClick={() => {
                                navigate(`/folder/${folder.id}`);
                                setSearchQuery('');
                              }}
                              style={{
                                padding: 12,
                                borderRadius: 10,
                                display: 'flex',
                                alignItems: 'center',
                                gap: 12,
                                cursor: 'pointer',
                                transition: 'background 0.2s ease'
                              }}
                              onMouseEnter={(e) => e.currentTarget.style.background = '#F5F5F5'}
                              onMouseLeave={(e) => e.currentTarget.style.background = 'transparent'}
                            >
                              <div style={{
                                width: 40,
                                height: 40,
                                background: '#F5F5F5',
                                borderRadius: 8,
                                display: 'flex',
                                alignItems: 'center',
                                justifyContent: 'center',
                                fontSize: 20
                              }}>
                                <CategoryIcon emoji={folder.emoji || '__FOLDER_SVG__'} size={20} />
                              </div>
                              <div style={{flex: 1, overflow: 'hidden'}}>
                                <div style={{
                                  color: '#32302C',
                                  fontSize: 14,
                                  fontFamily: 'Plus Jakarta Sans',
                                  fontWeight: '600',
                                  overflow: 'hidden',
                                  textOverflow: 'ellipsis',
                                  whiteSpace: 'nowrap'
                                }}>
                                  {folder.name}
                                </div>
                                <div style={{
                                  color: '#6C6B6E',
                                  fontSize: 12,
                                  fontFamily: 'Plus Jakarta Sans',
                                  fontWeight: '400'
                                }}>
                                  Folder
                                </div>
                              </div>
                            </div>
                          ))}
                        </>
                      )}

                      {/* Documents Section */}
                      {filteredDocuments.length > 0 && (
                        <>
                          {filteredFolders.length > 0 && (
                            <div style={{
                              height: 1,
                              background: '#E6E6EC',
                              margin: '8px 0'
                            }} />
                          )}
                          <div style={{
                            padding: '8px 12px',
                            color: '#6C6B6E',
                            fontSize: 12,
                            fontFamily: 'Plus Jakarta Sans',
                            fontWeight: '600',
                            textTransform: 'uppercase',
                            letterSpacing: '0.5px'
                          }}>
                            Documents
                          </div>
                          {filteredDocuments.map((doc) => {
                            const getFileIcon = (doc) => {
                              // Prioritize MIME type over file extension (more reliable for encrypted filenames)
                              const mimeType = doc?.mimeType || '';
                              const filename = doc?.filename || '';

                              // DEBUG: Log MIME type and filename for video files
                              if (mimeType.startsWith('video/') || filename.match(/\.(mov|mp4)$/i)) {
                                console.log('🎬 Video file detected:', { filename, mimeType });
                              }

                              // ========== VIDEO FILES ==========
                              // QuickTime videos (.mov) - MUST check before generic video check
                              if (mimeType === 'video/quicktime') {
                                console.log('✅ Returning movIcon for:', filename);
                                return movIcon; // Blue MOV icon
                              }

                              // MP4 videos - specific check only
                              if (mimeType === 'video/mp4') {
                                console.log('✅ Returning mp4Icon for:', filename);
                                return mp4Icon; // Pink MP4 icon
                              }

                              // Other video types - use generic video icon (mp4)
                              if (mimeType.startsWith('video/')) {
                                console.log('⚠️  Generic video type, returning mp4Icon for:', filename, mimeType);
                                return mp4Icon;
                              }

                              // ========== AUDIO FILES ==========
                              if (mimeType.startsWith('audio/') || mimeType === 'audio/mpeg' || mimeType === 'audio/mp3') {
                                return mp3Icon;
                              }

                              // ========== DOCUMENT FILES ==========
                              if (mimeType === 'application/pdf') return pdfIcon;
                              if (mimeType.includes('word') || mimeType.includes('msword')) return docIcon;
                              if (mimeType.includes('sheet') || mimeType.includes('excel')) return xlsIcon;
                              if (mimeType.includes('presentation') || mimeType.includes('powerpoint')) return pptxIcon;
                              if (mimeType === 'text/plain' || mimeType === 'text/csv') return txtIcon;

                              // ========== IMAGE FILES ==========
                              if (mimeType.startsWith('image/')) {
                                if (mimeType.includes('jpeg') || mimeType.includes('jpg')) return jpgIcon;
                                if (mimeType.includes('png')) return pngIcon;
                                return pngIcon; // Default for other images
                              }

                              // ========== FALLBACK: Extension-based check ==========
                              // (For files where MIME type is not set or is generic)
                              if (filename) {
                                const ext = filename.toLowerCase();
                                // Documents
                                if (ext.match(/\.(pdf)$/)) return pdfIcon;
                                if (ext.match(/\.(doc|docx)$/)) return docIcon;
                                if (ext.match(/\.(xls|xlsx)$/)) return xlsIcon;
                                if (ext.match(/\.(ppt|pptx)$/)) return pptxIcon;
                                if (ext.match(/\.(txt)$/)) return txtIcon;

                                // Images
                                if (ext.match(/\.(jpg|jpeg)$/)) return jpgIcon;
                                if (ext.match(/\.(png)$/)) return pngIcon;

                                // Videos
                                if (ext.match(/\.(mov)$/)) return movIcon;
                                if (ext.match(/\.(mp4)$/)) return mp4Icon;

                                // Audio
                                if (ext.match(/\.(mp3|wav|aac|m4a)$/)) return mp3Icon;

                                // Adobe Premiere Pro / Video editing files use generic file icon
                                // .prproj, .pek, .cfa - let them fall through to default
                              }

                              // Final fallback - for unknown/binary files (including .prproj, .pek, .cfa)
                              return txtIcon;
                            };

                            return (
                              <div
                                key={doc.id}
                                onClick={() => {
                                  navigate(`/document/${doc.id}`);
                                  setSearchQuery('');
                                }}
                                style={{
                                  padding: 12,
                                  borderRadius: 10,
                                  display: 'flex',
                                  alignItems: 'center',
                                  gap: 12,
                                  cursor: 'pointer',
                                  transition: 'background 0.2s ease'
                                }}
                                onMouseEnter={(e) => e.currentTarget.style.background = '#F5F5F5'}
                                onMouseLeave={(e) => e.currentTarget.style.background = 'transparent'}
                              >
                                <div style={{ position: 'relative' }}>
                                  <img
                                    src={getFileIcon(doc)}
                                    alt="File icon"
                                    style={{
                                      width: 40,
                                      height: 40,
                                      aspectRatio: '1/1',
                                      imageRendering: '-webkit-optimize-contrast',
                                      objectFit: 'contain',
                                      shapeRendering: 'geometricPrecision',
                                      filter: 'drop-shadow(0 2px 4px rgba(0, 0, 0, 0.1))'
                                    }}
                                  />
                                  {/* Processing badge - HIDDEN: Documents should display normally regardless of status */}
                                  {/* Users don't need to see processing status - it happens silently in the background */}
                                  {/* Failed badge */}
                                  {doc.status === 'failed' && (
                                    <div style={{
                                      position: 'absolute',
                                      bottom: -4,
                                      right: -4,
                                      background: '#EF4444',
                                      color: 'white',
                                      padding: '2px 6px',
                                      borderRadius: '4px',
                                      fontSize: '9px',
                                      fontWeight: '600',
                                      fontFamily: 'Plus Jakarta Sans',
                                      boxShadow: '0 1px 3px rgba(0,0,0,0.2)'
                                    }}>
                                      ⚠️ Failed
                                    </div>
                                  )}
                                </div>
                                <div style={{flex: 1, overflow: 'hidden'}}>
                                  <div style={{
                                    color: '#32302C',
                                    fontSize: 14,
                                    fontFamily: 'Plus Jakarta Sans',
                                    fontWeight: '600',
                                    overflow: 'hidden',
                                    textOverflow: 'ellipsis',
                                    whiteSpace: 'nowrap'
                                  }}>
                                    {doc.filename}
                                  </div>
                                  <div style={{
                                    color: '#6C6B6E',
                                    fontSize: 12,
                                    fontFamily: 'Plus Jakarta Sans',
                                    fontWeight: '400'
                                  }}>
                                    {(doc.fileSize / 1024 / 1024).toFixed(2)} MB
                                  </div>
                                </div>
                              </div>
                            );
                          })}
                        </>
                      )}
                    </div>
                  ) : (
                    <div style={{
                      padding: 40,
                      textAlign: 'center',
                      color: '#6C6B6E',
                      fontSize: 14,
                      fontFamily: 'Plus Jakarta Sans'
                    }}>
                      No folders or documents found matching "{searchQuery}"
                    </div>
                  )}
                </div>
              )}
            </div>

                <div onClick={() => setShowUniversalUploadModal(true)} style={{height: isMobile ? 44 : 52, width: isMobile ? 44 : 'auto', paddingLeft: isMobile ? 0 : 18, paddingRight: isMobile ? 0 : 18, paddingTop: 10, paddingBottom: 10, background: '#F5F5F5', borderRadius: 100, border: '1px #E6E6EC solid', display: 'flex', alignItems: 'center', justifyContent: 'center', gap: 6, cursor: 'pointer', flexShrink: 0, transition: 'transform 0.2s ease, box-shadow 0.2s ease'}} onMouseEnter={(e) => !isMobile && (e.currentTarget.style.transform = 'translateY(-2px)')} onMouseLeave={(e) => !isMobile && (e.currentTarget.style.transform = 'translateY(0)')}>
                  <LogoutBlackIcon style={{width: isMobile ? 20 : 24, height: isMobile ? 20 : 24}} />
                  {!isMobile && <div style={{color: '#32302C', fontSize: 16, fontFamily: 'Plus Jakarta Sans', fontWeight: '500', lineHeight: '24px'}}>Upload a Document</div>}
                </div>
              </>
            )}
          </div>
        </div>

        {/* Scrollable Content */}
        <div style={{flex: 1, padding: isMobile ? 12 : 20, overflowY: 'auto', overflowX: 'hidden', display: 'flex', flexDirection: 'column', gap: isMobile ? 12 : 20, maxWidth: '100%', boxSizing: 'border-box'}}>
          {/* Smart Categories */}
          <div key={categoriesRefreshKey} style={{display: 'flex', flexDirection: 'column', gap: isMobile ? 8 : 12}}>
            {/* Categories - vertical list on mobile, 5-column grid on desktop */}
            <div style={{display: isMobile ? 'flex' : 'grid', flexDirection: isMobile ? 'column' : undefined, gridTemplateColumns: isMobile ? undefined : 'repeat(5, 1fr)', gap: isMobile ? 8 : 12}}>
              <div onClick={() => setIsModalOpen(true)} style={{height: isMobile ? 56 : 72, padding: isMobile ? '12px 16px' : 12, background: 'white', borderRadius: 14, border: '1px #E6E6EC solid', display: 'flex', alignItems: 'center', justifyContent: 'flex-start', flexDirection: 'row', gap: isMobile ? 12 : 10, cursor: 'pointer', boxSizing: 'border-box', transition: 'transform 0.2s ease, box-shadow 0.2s ease'}} onMouseEnter={(e) => !isMobile && (e.currentTarget.style.transform = 'translateY(-2px)')} onMouseLeave={(e) => !isMobile && (e.currentTarget.style.transform = 'translateY(0)')}>
                <div style={{display: 'flex', alignItems: 'center', justifyContent: 'center', flexShrink: 0}}>
                  <AddIcon style={{ width: isMobile ? 24 : 28, height: isMobile ? 24 : 28 }} />
                </div>
                <span style={{color: '#32302C', fontSize: isMobile ? 14 : 14, fontFamily: 'Plus Jakarta Sans', fontWeight: '600', lineHeight: '1.2', overflow: 'hidden', textOverflow: 'ellipsis', flex: 1, whiteSpace: 'nowrap', textAlign: 'left'}}>Add New Smart Category</span>
              </div>
              {categories.slice(0, isMobile ? 4 : 4).map((category, index) => (
                <div
                  key={`${category.id}-${category.emoji}`}
                  onDragOver={(e) => {
                    e.preventDefault();
                    e.stopPropagation();
                    setDragOverCategoryId(category.id);
                  }}
                  onDragLeave={(e) => {
                    e.preventDefault();
                    e.stopPropagation();
                    setDragOverCategoryId(null);
                  }}
                  onDrop={async (e) => {
                    e.preventDefault();
                    e.stopPropagation();
                    setDragOverCategoryId(null);

                    try {
                      const data = JSON.parse(e.dataTransfer.getData('application/json'));
                      if (data.type === 'document') {
                        // Move document to this category
                        await moveToFolder(data.id, category.id);
                      }
                    } catch (error) {
                      console.error('Error handling drop:', error);
                    }
                  }}
                  style={{
                    padding: isMobile ? '12px 16px' : 10,
                    height: isMobile ? 56 : 72,
                    background: dragOverCategoryId === category.id ? '#F0F0F0' : 'white',
                    borderRadius: 14,
                    border: dragOverCategoryId === category.id ? '2px dashed #32302C' : '1px #E6E6EC solid',
                    display: 'flex',
                    flexDirection: 'row',
                    alignItems: 'center',
                    justifyContent: 'flex-start',
                    gap: isMobile ? 12 : 8,
                    transition: 'transform 0.2s ease, box-shadow 0.2s ease, background 0.2s ease, border 0.2s ease',
                    position: 'relative',
                    boxSizing: 'border-box'
                  }}
                >
                  <div onClick={() => navigate(`/category/${category.name.toLowerCase().replace(/\s+/g, '-')}`)} style={{display: 'flex', flexDirection: 'row', alignItems: 'center', gap: isMobile ? 12 : 10, flex: 1, cursor: 'pointer', minWidth: 0, textAlign: 'left'}} onMouseEnter={(e) => !isMobile && (e.currentTarget.parentElement.style.transform = 'translateY(-2px)')} onMouseLeave={(e) => !isMobile && (e.currentTarget.parentElement.style.transform = 'translateY(0)')}>
                    <div style={{display: 'flex', alignItems: 'center', justifyContent: 'center', flexShrink: 0}}>
                      <CategoryIcon emoji={category.emoji} size={40} />
                    </div>
                    <div style={{display: 'flex', flexDirection: 'column', gap: isMobile ? 2 : 4, flex: 1, alignItems: 'flex-start', minWidth: 0}}>
                      <div style={{color: '#32302C', fontSize: isMobile ? 14 : 14, fontFamily: 'Plus Jakarta Sans', fontWeight: '600', lineHeight: '1.2', overflow: 'hidden', textOverflow: 'ellipsis', whiteSpace: 'nowrap', width: '100%'}}>{category.name}</div>
                      <div style={{color: '#6C6B6E', fontSize: isMobile ? 13 : 14, fontFamily: 'Plus Jakarta Sans', fontWeight: '500', lineHeight: '1.2'}}>
                        {category.fileCount || 0} {category.fileCount === 1 ? 'File' : 'Files'}
                      </div>
                    </div>
                  </div>
                  {!isMobile && <div style={{position: 'relative'}} data-category-menu>
                    <button
                      onClick={(e) => {
                        e.stopPropagation();
                        if (categoryMenuOpen === category.id) {
                          setCategoryMenu({ id: null, top: 0, left: 0 });
                        } else {
                          const buttonRect = e.currentTarget.getBoundingClientRect();
                          const dropdownHeight = 160;
                          const spaceBelow = window.innerHeight - buttonRect.bottom;
                          const openUpward = spaceBelow < dropdownHeight && buttonRect.top > dropdownHeight;
                          // Single state update with both position and ID
                          setCategoryMenu({
                            id: category.id,
                            top: openUpward ? buttonRect.top - dropdownHeight - 4 : buttonRect.bottom + 4,
                            left: buttonRect.right - 160
                          });
                        }
                      }}
                      style={{
                        width: 28,
                        height: 28,
                        background: 'transparent',
                        borderRadius: '50%',
                        border: 'none',
                        display: 'flex',
                        alignItems: 'center',
                        justifyContent: 'center',
                        cursor: 'pointer',
                        flexShrink: 0,
                        transition: 'transform 0.2s ease'
                      }}
                      onMouseEnter={(e) => e.currentTarget.style.transform = 'scale(1.1)'}
                      onMouseLeave={(e) => e.currentTarget.style.transform = 'scale(1)'}
                    >
                      <DotsIcon style={{width: 24, height: 24}} />
                    </button>
                    {categoryMenuOpen === category.id && (
                      <div style={{
                        position: 'fixed',
                        top: categoryMenuPosition.top,
                        left: categoryMenuPosition.left,
                        background: 'white',
                        borderRadius: 12,
                        border: '1px solid #E6E6EC',
                        boxShadow: '0 8px 24px rgba(0, 0, 0, 0.12)',
                        zIndex: 10000,
                        minWidth: 160,
                        overflow: 'hidden'
                      }}>
                        <button
                          onClick={(e) => {
                            e.stopPropagation();
                            setEditingCategory(category);
                            setShowEditModal(true);
                            setCategoryMenuOpen(null);
                          }}
                          style={{
                            width: '100%',
                            display: 'flex',
                            alignItems: 'center',
                            gap: 8,
                            padding: '10px 14px',
                            background: 'transparent',
                            border: 'none',
                            borderBottom: '1px solid #F5F5F5',
                            cursor: 'pointer',
                            fontSize: 14,
                            fontFamily: 'Plus Jakarta Sans',
                            fontWeight: '500',
                            color: '#32302C',
                            transition: 'background 0.2s ease'
                          }}
                          onMouseEnter={(e) => e.currentTarget.style.background = '#F9FAFB'}
                          onMouseLeave={(e) => e.currentTarget.style.background = 'transparent'}
                        >
                          <EditIcon style={{width: 16, height: 16}} />
                          Edit
                        </button>
                        <button
                          onClick={(e) => {
                            e.stopPropagation();
                            // Show upload modal for this category
                            setUploadCategoryId(category.id);
                            setShowUploadModal(true);
                            setCategoryMenuOpen(null);
                          }}
                          style={{
                            width: '100%',
                            display: 'flex',
                            alignItems: 'center',
                            gap: 8,
                            padding: '10px 14px',
                            background: 'transparent',
                            border: 'none',
                            borderBottom: '1px solid #F5F5F5',
                            cursor: 'pointer',
                            fontSize: 14,
                            fontFamily: 'Plus Jakarta Sans',
                            fontWeight: '500',
                            color: '#32302C',
                            transition: 'background 0.2s ease'
                          }}
                          onMouseEnter={(e) => e.currentTarget.style.background = '#F9FAFB'}
                          onMouseLeave={(e) => e.currentTarget.style.background = 'transparent'}
                        >
                          <UploadIconMenu style={{width: 16, height: 16, color: '#32302C'}} />
                          Upload
                        </button>
                        <button
                          onClick={(e) => {
                            e.stopPropagation();
                            setItemToDelete({ type: 'category', id: category.id, name: category.name });
                            setShowDeleteModal(true);
                            setCategoryMenuOpen(null);
                          }}
                          style={{
                            width: '100%',
                            display: 'flex',
                            alignItems: 'center',
                            gap: 8,
                            padding: '10px 14px',
                            background: 'transparent',
                            border: 'none',
                            cursor: 'pointer',
                            fontSize: 14,
                            fontFamily: 'Plus Jakarta Sans',
                            fontWeight: '500',
                            color: '#D92D20',
                            transition: 'background 0.2s ease'
                          }}
                          onMouseEnter={(e) => e.currentTarget.style.background = '#FEF3F2'}
                          onMouseLeave={(e) => e.currentTarget.style.background = 'transparent'}
                        >
                          <TrashCanIcon style={{width: 16, height: 16}} />
                          Delete
                        </button>
                      </div>
                    )}
                  </div>}
                </div>
              ))}
            </div>

            {/* See All button for mobile */}
            {isMobile && categories.length > 4 && (
              <div
                onClick={() => navigate('/documents')}
                style={{
                  padding: '12px 16px',
                  textAlign: 'right'
                }}
              >
                <span style={{color: '#171717', fontSize: 14, fontFamily: 'Plus Jakarta Sans', fontWeight: '700', cursor: 'pointer'}}>
                  See All ({categories.length})
                </span>
              </div>
            )}

            {/* Second Row: Next 5 Categories - Hidden on mobile */}
            {!isMobile && categories.length > 4 && (
              <div style={{display: 'grid', gridTemplateColumns: 'repeat(5, 1fr)', gap: 12}}>
                {categories.slice(4, categories.length > 8 ? 8 : 9).map((category, index) => (
                  <div
                    key={`${category.id}-${category.emoji}`}
                    onDragOver={(e) => {
                      e.preventDefault();
                      e.stopPropagation();
                      setDragOverCategoryId(category.id);
                    }}
                    onDragLeave={(e) => {
                      e.preventDefault();
                      e.stopPropagation();
                      setDragOverCategoryId(null);
                    }}
                    onDrop={async (e) => {
                      e.preventDefault();
                      e.stopPropagation();
                      setDragOverCategoryId(null);

                      try {
                        const data = JSON.parse(e.dataTransfer.getData('application/json'));
                        if (data.type === 'document') {
                          await moveToFolder(data.id, category.id);
                        }
                      } catch (error) {
                        console.error('Error handling drop:', error);
                      }
                    }}
                    style={{
                      height: 72,
                      padding: 12,
                      background: dragOverCategoryId === category.id ? '#F0F0F0' : 'white',
                      borderRadius: 14,
                      border: dragOverCategoryId === category.id ? '2px dashed #32302C' : '1px #E6E6EC solid',
                      display: 'flex',
                      alignItems: 'center',
                      gap: 10,
                      transition: 'transform 0.2s ease, box-shadow 0.2s ease, background 0.2s ease, border 0.2s ease',
                      position: 'relative',
                      boxSizing: 'border-box'
                    }}
                  >
                    <div onClick={() => navigate(`/category/${category.name.toLowerCase().replace(/\s+/g, '-')}`)} style={{display: 'flex', alignItems: 'center', gap: 10, flex: 1, cursor: 'pointer', minWidth: 0}} onMouseEnter={(e) => e.currentTarget.parentElement.style.transform = 'translateY(-2px)'} onMouseLeave={(e) => e.currentTarget.parentElement.style.transform = 'translateY(0)'}>
                      <div style={{display: 'flex', alignItems: 'center', justifyContent: 'center', flexShrink: 0}}>
                        <CategoryIcon emoji={category.emoji} size={40} />
                      </div>
                      <div style={{display: 'flex', flexDirection: 'column', gap: 4, flex: 1, minWidth: 0}}>
                        <div style={{color: '#32302C', fontSize: 14, fontFamily: 'Plus Jakarta Sans', fontWeight: '600', lineHeight: '19.6px', whiteSpace: 'nowrap', overflow: 'hidden', textOverflow: 'ellipsis'}}>{category.name}</div>
                        <div style={{color: '#6C6B6E', fontSize: 14, fontFamily: 'Plus Jakarta Sans', fontWeight: '500', lineHeight: '19.6px'}}>
                          {category.fileCount || 0} {category.fileCount === 1 ? 'File' : 'Files'}
                        </div>
                      </div>
                    </div>
                    <div style={{position: 'relative'}} data-category-menu>
                      <button
                        onClick={(e) => {
                          e.stopPropagation();
                          if (categoryMenuOpen === category.id) {
                            setCategoryMenu({ id: null, top: 0, left: 0 });
                          } else {
                            const buttonRect = e.currentTarget.getBoundingClientRect();
                            const dropdownHeight = 160;
                            const spaceBelow = window.innerHeight - buttonRect.bottom;
                            const openUpward = spaceBelow < dropdownHeight && buttonRect.top > dropdownHeight;
                            // Single state update with both position and ID
                            setCategoryMenu({
                              id: category.id,
                              top: openUpward ? buttonRect.top - dropdownHeight - 4 : buttonRect.bottom + 4,
                              left: buttonRect.right - 160
                            });
                          }
                        }}
                        style={{
                          width: 28,
                          height: 28,
                          background: 'transparent',
                          borderRadius: '50%',
                          border: 'none',
                          display: 'flex',
                          alignItems: 'center',
                          justifyContent: 'center',
                          cursor: 'pointer',
                          flexShrink: 0,
                          transition: 'transform 0.2s ease'
                        }}
                        onMouseEnter={(e) => e.currentTarget.style.transform = 'scale(1.1)'}
                        onMouseLeave={(e) => e.currentTarget.style.transform = 'scale(1)'}
                      >
                        <DotsIcon style={{width: 24, height: 24}} />
                      </button>
                      {categoryMenuOpen === category.id && (
                        <div style={{
                          position: 'fixed',
                          top: categoryMenuPosition.top,
                          left: categoryMenuPosition.left,
                          background: 'white',
                          borderRadius: 12,
                          border: '1px solid #E6E6EC',
                          boxShadow: '0 8px 24px rgba(0, 0, 0, 0.12)',
                          zIndex: 10000,
                          minWidth: 160,
                          overflow: 'hidden'
                        }}>
                          <button
                            onClick={(e) => {
                              e.stopPropagation();
                              setEditingCategory(category);
                              setCategoryMenuOpen(null);
                            }}
                            style={{
                              width: '100%',
                              display: 'flex',
                              alignItems: 'center',
                              gap: 8,
                              padding: '10px 14px',
                              background: 'transparent',
                              border: 'none',
                              borderBottom: '1px solid #F5F5F5',
                              cursor: 'pointer',
                              fontSize: 14,
                              fontFamily: 'Plus Jakarta Sans',
                              fontWeight: '500',
                              color: '#32302C',
                              transition: 'background 0.2s ease'
                            }}
                            onMouseEnter={(e) => e.currentTarget.style.background = '#F9FAFB'}
                            onMouseLeave={(e) => e.currentTarget.style.background = 'transparent'}
                          >
                            <EditIcon style={{width: 16, height: 16}} />
                            Edit
                          </button>
                          <button
                            onClick={(e) => {
                              e.stopPropagation();
                              setUploadCategoryId(category.id);
                              setShowUploadModal(true);
                              setCategoryMenuOpen(null);
                            }}
                            style={{
                              width: '100%',
                              display: 'flex',
                              alignItems: 'center',
                              gap: 8,
                              padding: '10px 14px',
                              background: 'transparent',
                              border: 'none',
                              borderBottom: '1px solid #F5F5F5',
                              cursor: 'pointer',
                              fontSize: 14,
                              fontFamily: 'Plus Jakarta Sans',
                              fontWeight: '500',
                              color: '#32302C',
                              transition: 'background 0.2s ease'
                            }}
                            onMouseEnter={(e) => e.currentTarget.style.background = '#F9FAFB'}
                            onMouseLeave={(e) => e.currentTarget.style.background = 'transparent'}
                          >
                            <UploadIconMenu style={{width: 16, height: 16, color: '#32302C'}} />
                            Upload
                          </button>
                          <button
                            onClick={(e) => {
                              e.stopPropagation();
                              setItemToDelete({ type: 'category', id: category.id, name: category.name });
                              setShowDeleteModal(true);
                              setCategoryMenuOpen(null);
                            }}
                            style={{
                              width: '100%',
                              display: 'flex',
                              alignItems: 'center',
                              gap: 8,
                              padding: '10px 14px',
                              background: 'transparent',
                              border: 'none',
                              cursor: 'pointer',
                              fontSize: 14,
                              fontFamily: 'Plus Jakarta Sans',
                              fontWeight: '500',
                              color: '#D92D20',
                              transition: 'background 0.2s ease'
                            }}
                            onMouseEnter={(e) => e.currentTarget.style.background = '#FEF3F2'}
                            onMouseLeave={(e) => e.currentTarget.style.background = 'transparent'}
                          >
                            <TrashCanIcon style={{width: 16, height: 16}} />
                            Delete
                          </button>
                        </div>
                      )}
                    </div>
                  </div>
                ))}

                {/* "See All" button as last item in row 2 - only show if more categories exist */}
                {categories.length > 8 && (
                  <div
                    onClick={() => navigate('/documents')}
                    style={{
                      height: 72,
                      padding: 12,
                      background: 'white',
                      borderRadius: 14,
                      border: '1px #E6E6EC solid',
                      display: 'flex',
                      alignItems: 'center',
                      justifyContent: 'center',
                      cursor: 'pointer',
                      transition: 'transform 0.2s ease, box-shadow 0.2s ease',
                      boxSizing: 'border-box'
                    }}
                    onMouseEnter={(e) => e.currentTarget.style.transform = 'translateY(-2px)'}
                    onMouseLeave={(e) => e.currentTarget.style.transform = 'translateY(0)'}
                  >
                    <span style={{color: '#32302C', fontSize: 14, fontFamily: 'Plus Jakarta Sans', fontWeight: '600', whiteSpace: 'nowrap', overflow: 'hidden', textOverflow: 'ellipsis'}}>
                      See All ({categories.length})
                    </span>
                  </div>
                )}
              </div>
            )}
          </div>

          {/* File Breakdown - Full width card */}
          <div style={{width: '100%', maxWidth: '100%', boxSizing: 'border-box'}}>
            <FileBreakdownDonut showEncryptionMessage={false} />
          </div>

          {/* Your Files - Full width card below */}
<<<<<<< HEAD
          <div style={{width: '100%', maxWidth: '100%', boxSizing: 'border-box', padding: isMobile ? 16 : 24, background: 'white', borderRadius: isMobile ? 12 : 14, border: '1px #E6E6EC solid', display: 'flex', flexDirection: 'column'}}>
=======
          <div style={{width: '100%', padding: isMobile ? 16 : 24, background: 'white', borderRadius: 24, border: '1px #E6E6EC solid', display: 'flex', flexDirection: 'column'}}>
>>>>>>> f548e8cd
              <div style={{display: 'flex', justifyContent: 'space-between', alignItems: 'center', marginBottom: isMobile ? 12 : 24}}>
                <div style={{color: '#32302C', fontSize: isMobile ? 16 : 18, fontFamily: 'Plus Jakarta Sans', fontWeight: '700'}}>Your Files</div>
                {contextDocuments.filter(doc => !doc.folderId && !doc.folder).length > 6 && (
                  <div
                    onClick={() => navigate('/category/recently-added')}
                    style={{color: '#171717', fontSize: 16, fontFamily: 'Plus Jakarta Sans', fontWeight: '700', lineHeight: '22.40px', cursor: 'pointer'}}
                  >
                    See All
                  </div>
                )}
              </div>

              {contextDocuments.filter(doc => !doc.folderId && !doc.folder).length > 0 ? (
                <div style={{display: 'flex', flexDirection: 'column', gap: 0, flex: 1, overflowY: 'auto', minHeight: 0}}>
                  {/* Table Header */}
                  {!isMobile && (
                    <div style={{
                      display: 'grid',
                      gridTemplateColumns: '2fr 1fr 1fr 1fr 50px',
                      gap: 12,
                      padding: '10px 14px',
                      borderBottom: '1px solid #E6E6EC',
                      marginBottom: 8
                    }}>
                      {[
                        { key: 'name', label: 'Name' },
                        { key: 'type', label: 'Type' },
                        { key: 'size', label: 'Size' },
                        { key: 'date', label: 'Date' }
                      ].map(col => (
                        <div
                          key={col.key}
                          onClick={() => {
                            if (sortColumn === col.key) {
                              setSortDirection(sortDirection === 'asc' ? 'desc' : 'asc');
                            } else {
                              setSortColumn(col.key);
                              setSortDirection('asc');
                            }
                          }}
                          style={{
                            color: sortColumn === col.key ? '#171717' : '#6C6B6E',
                            fontSize: 11,
                            fontFamily: 'Plus Jakarta Sans',
                            fontWeight: '600',
                            textTransform: 'uppercase',
                            cursor: 'pointer',
                            display: 'flex',
                            alignItems: 'center',
                            gap: 4,
                            userSelect: 'none'
                          }}
                        >
                          {col.label}
                          {sortColumn === col.key && (
                            <span style={{ fontSize: 10 }}>
                              {sortDirection === 'asc' ? '▲' : '▼'}
                            </span>
                          )}
                        </div>
                      ))}
                      <div></div>
                    </div>
                  )}
                  {(() => {
                    // Helper function to get file type for sorting
                    const getFileTypeForSort = (doc) => {
                      const filename = doc?.filename || '';
                      const ext = filename.match(/\.([^.]+)$/)?.[1]?.toUpperCase() || '';
                      return ext || 'File';
                    };

                    // Filter out documents that are in folders (only show root-level documents)
                    // Check both folderId (scalar) and folder (relation object) for robustness
                    const rootDocuments = contextDocuments.filter(doc => !doc.folderId && !doc.folder);

                    // Sort documents based on current sort column and direction
                    const sortedDocs = rootDocuments.slice().sort((a, b) => {
                      let comparison = 0;

                      switch (sortColumn) {
                        case 'name':
                          comparison = (a.filename || '').localeCompare(b.filename || '');
                          break;
                        case 'type':
                          comparison = getFileTypeForSort(a).localeCompare(getFileTypeForSort(b));
                          break;
                        case 'size':
                          comparison = (a.fileSize || 0) - (b.fileSize || 0);
                          break;
                        case 'date':
                        default:
                          comparison = new Date(a.createdAt) - new Date(b.createdAt);
                          break;
                      }

                      return sortDirection === 'asc' ? comparison : -comparison;
                    });

                    const docsToShow = sortedDocs.slice(0, 12);
                    return docsToShow.map((doc, index) => {
                    // ✅ Check document status for visual indicators
                    const isUploading = doc.status === 'uploading';
                    // Processing status hidden - documents should display normally
                    // const isProcessing = doc.status === 'processing';
                    const isCompleted = doc.status === 'completed';
                    const isFailed = doc.status === 'failed';

                    const getFileIcon = (doc) => {
                      // Prioritize MIME type over file extension (more reliable for encrypted filenames)
                      const mimeType = doc?.mimeType || '';
                      const filename = doc?.filename || '';

                      // DEBUG: Log MIME type and filename for video files
                      if (mimeType.startsWith('video/') || filename.match(/\.(mov|mp4)$/i)) {
                        console.log('🎬 Video file detected (Recently Added):', { filename, mimeType });
                      }

                      // ========== VIDEO FILES ==========
                      // QuickTime videos (.mov) - MUST check before generic video check
                      if (mimeType === 'video/quicktime') {
                        console.log('✅ Returning movIcon for (Recently Added):', filename);
                        return movIcon; // Blue MOV icon
                      }

                      // MP4 videos - specific check only
                      if (mimeType === 'video/mp4') {
                        console.log('✅ Returning mp4Icon for (Recently Added):', filename);
                        return mp4Icon; // Pink MP4 icon
                      }

                      // Other video types - use generic video icon (mp4)
                      if (mimeType.startsWith('video/')) {
                        console.log('⚠️  Generic video type, returning mp4Icon for (Recently Added):', filename, mimeType);
                        return mp4Icon;
                      }

                      // ========== AUDIO FILES ==========
                      if (mimeType.startsWith('audio/') || mimeType === 'audio/mpeg' || mimeType === 'audio/mp3') {
                        return mp3Icon;
                      }

                      // ========== DOCUMENT FILES ==========
                      if (mimeType === 'application/pdf') return pdfIcon;
                      if (mimeType.includes('word') || mimeType.includes('msword')) return docIcon;
                      if (mimeType.includes('sheet') || mimeType.includes('excel')) return xlsIcon;
                      if (mimeType.includes('presentation') || mimeType.includes('powerpoint')) return pptxIcon;
                      if (mimeType === 'text/plain' || mimeType === 'text/csv') return txtIcon;

                      // ========== IMAGE FILES ==========
                      if (mimeType.startsWith('image/')) {
                        if (mimeType.includes('jpeg') || mimeType.includes('jpg')) return jpgIcon;
                        if (mimeType.includes('png')) return pngIcon;
                        return pngIcon; // Default for other images
                      }

                      // ========== FALLBACK: Extension-based check ==========
                      // (For files where MIME type is not set or is generic)
                      if (filename) {
                        const ext = filename.toLowerCase();
                        // Documents
                        if (ext.match(/\.(pdf)$/)) return pdfIcon;
                        if (ext.match(/\.(doc|docx)$/)) return docIcon;
                        if (ext.match(/\.(xls|xlsx)$/)) return xlsIcon;
                        if (ext.match(/\.(ppt|pptx)$/)) return pptxIcon;
                        if (ext.match(/\.(txt)$/)) return txtIcon;

                        // Images
                        if (ext.match(/\.(jpg|jpeg)$/)) return jpgIcon;
                        if (ext.match(/\.(png)$/)) return pngIcon;

                        // Videos
                        if (ext.match(/\.(mov)$/)) return movIcon;
                        if (ext.match(/\.(mp4)$/)) return mp4Icon;

                        // Audio
                        if (ext.match(/\.(mp3|wav|aac|m4a)$/)) return mp3Icon;

                        // Adobe Premiere Pro / Video editing files use generic file icon
                        // .prproj, .pek, .cfa - let them fall through to default
                      }

                      // Final fallback - for unknown/binary files (including .prproj, .pek, .cfa)
                      return txtIcon;
                    };

                    const formatBytes = (bytes) => {
                      if (bytes === 0) return '0 B';
                      const sizes = ['B', 'KB', 'MB', 'GB'];
                      const i = Math.floor(Math.log(bytes) / Math.log(1024));
                      return Math.round(bytes / Math.pow(1024, i) * 100) / 100 + ' ' + sizes[i];
                    };

                    const getFileType = (doc) => {
                      const mimeType = doc?.mimeType || '';
                      const filename = doc?.filename || '';

                      // Get extension from filename
                      const ext = filename.match(/\.([^.]+)$/)?.[1]?.toUpperCase() || '';

                      if (mimeType === 'application/pdf' || ext === 'PDF') return 'PDF';
                      if (ext === 'DOC') return 'DOC';
                      if (ext === 'DOCX') return 'DOCX';
                      if (ext === 'XLS') return 'XLS';
                      if (ext === 'XLSX') return 'XLSX';
                      if (ext === 'PPT') return 'PPT';
                      if (ext === 'PPTX') return 'PPTX';
                      if (ext === 'TXT') return 'TXT';
                      if (ext === 'CSV') return 'CSV';
                      if (ext === 'PNG') return 'PNG';
                      if (ext === 'JPG' || ext === 'JPEG') return 'JPG';
                      if (ext === 'GIF') return 'GIF';
                      if (ext === 'WEBP') return 'WEBP';
                      if (ext === 'MP4') return 'MP4';
                      if (ext === 'MOV') return 'MOV';
                      if (ext === 'AVI') return 'AVI';
                      if (ext === 'MKV') return 'MKV';
                      if (ext === 'MP3') return 'MP3';
                      if (ext === 'WAV') return 'WAV';
                      if (ext === 'AAC') return 'AAC';
                      if (ext === 'M4A') return 'M4A';

                      return ext || 'File';
                    };

                    return (
                      <div
                        key={doc.id}
                        draggable
                        onDragStart={(e) => {
                          e.dataTransfer.setData('application/json', JSON.stringify({
                            type: 'document',
                            id: doc.id
                          }));
                          e.dataTransfer.effectAllowed = 'move';
                        }}
                        onDragEnd={(e) => {
                          e.currentTarget.style.opacity = '1';
                        }}
                        onClick={() => navigate(`/document/${doc.id}`)}
                        style={isMobile ? {
                          display: 'flex',
                          alignItems: 'center',
                          gap: 14,
                          padding: 14,
                          borderRadius: 14,
                          background: isUploading ? '#FFF9E6' : '#F5F5F5',
                          opacity: isUploading ? 0.8 : 1,
                          border: 'none',
                          cursor: 'grab',
                          transition: 'all 0.2s ease',
                          marginBottom: 12
                        } : {
                          display: 'grid',
                          gridTemplateColumns: '2fr 1fr 1fr 1fr 50px',
                          gap: 12,
                          alignItems: 'center',
                          padding: '10px 14px',
                          borderRadius: 10,
                          background: isUploading ? '#FFF9E6' : 'white',
                          border: '1px solid #E6E6EC',
                          opacity: isUploading ? 0.8 : 1,
                          cursor: 'pointer',
                          transition: 'all 0.2s ease',
                          marginBottom: 8
                        }}
                        onMouseEnter={(e) => {
                          if (!isUploading && !isMobile) {
                            e.currentTarget.style.background = '#F7F7F9';
                            e.currentTarget.style.transform = 'translateY(-2px)';
                            e.currentTarget.style.boxShadow = '0 4px 12px rgba(0, 0, 0, 0.08)';
                          }
                        }}
                        onMouseLeave={(e) => {
                          if (!isUploading && !isMobile) {
                            e.currentTarget.style.background = 'white';
                            e.currentTarget.style.transform = 'translateY(0)';
                            e.currentTarget.style.boxShadow = 'none';
                          }
                        }}
                      >
                        {isMobile ? (
                          <>
                            <img
                              src={getFileIcon(doc)}
                              alt="File icon"
                              style={{
                                width: 48,
                                height: 48,
                                aspectRatio: '1/1',
                                imageRendering: '-webkit-optimize-contrast',
                                objectFit: 'contain',
                                shapeRendering: 'geometricPrecision',
                                filter: 'drop-shadow(0 2px 4px rgba(0, 0, 0, 0.1))'
                              }}
                            />
                            <div style={{flex: 1, overflow: 'hidden'}}>
                              <div style={{color: '#32302C', fontSize: 14, fontFamily: 'Plus Jakarta Sans', fontWeight: '600', overflow: 'hidden', textOverflow: 'ellipsis', whiteSpace: 'nowrap'}}>
                                {doc.filename}
                              </div>
                              <div style={{color: '#6C6B6E', fontSize: 12, fontFamily: 'Plus Jakarta Sans', fontWeight: '500', marginTop: 5}}>
                                {formatBytes(doc.fileSize)} • {new Date(doc.createdAt).toLocaleDateString()}
                              </div>
                              {isUploading && (
                                <div style={{fontSize: 12, color: '#F59E0B', fontFamily: 'Plus Jakarta Sans', fontWeight: '600', marginTop: 6, display: 'flex', alignItems: 'center', gap: 4}}>
                                  <span>⏳</span><span>Uploading...</span>
                                </div>
                              )}
                              {isFailed && (
                                <div style={{fontSize: 12, color: '#EF4444', fontFamily: 'Plus Jakarta Sans', fontWeight: '600', marginTop: 6, display: 'flex', alignItems: 'center', gap: 4}}>
                                  <span>❌</span><span>Failed</span>
                                </div>
                              )}
                            </div>
                          </>
                        ) : (
                          <>
                            {/* Name Column */}
                            <div style={{display: 'flex', alignItems: 'center', gap: 12, overflow: 'hidden'}}>
                              <img
                                src={getFileIcon(doc)}
                                alt="File icon"
                                style={{width: 40, height: 40, flexShrink: 0, imageRendering: '-webkit-optimize-contrast', objectFit: 'contain', filter: 'drop-shadow(0 2px 4px rgba(0, 0, 0, 0.1))'}}
                              />
                              <div style={{color: '#32302C', fontSize: 14, fontFamily: 'Plus Jakarta Sans', fontWeight: '600', overflow: 'hidden', textOverflow: 'ellipsis', whiteSpace: 'nowrap'}}>
                                {doc.filename}
                              </div>
                            </div>
                            {/* Type Column */}
                            <div style={{color: '#6C6B6E', fontSize: 13, fontFamily: 'Plus Jakarta Sans'}}>{getFileType(doc)}</div>
                            {/* Size Column */}
                            <div style={{color: '#6C6B6E', fontSize: 13, fontFamily: 'Plus Jakarta Sans'}}>{formatBytes(doc.fileSize)}</div>
                            {/* Date Column */}
                            <div style={{color: '#6C6B6E', fontSize: 13, fontFamily: 'Plus Jakarta Sans'}}>{new Date(doc.createdAt).toLocaleDateString()}</div>
                          </>
                        )}
                        <div style={{position: 'relative'}} data-dropdown>
                          <button
                            ref={(el) => {
                              if (el) dropdownRefs.current[doc.id] = el;
                            }}
                            onClick={(e) => {
                              e.stopPropagation();
                              console.log('Clicked three dots for doc:', doc.id);

                              if (openDropdownId === doc.id) {
                                setOpenDropdownId(null);
                              } else {
                                // Check if this is one of the last 2 documents (show dropup for bottom items)
                                const isLastDoc = index >= docsToShow.length - 2;
                                const buttonRect = e.currentTarget.getBoundingClientRect();
                                setDropdownPosition({
                                  [doc.id]: {
                                    openUpward: isLastDoc,
                                    top: isLastDoc ? buttonRect.top - 180 : buttonRect.bottom + 4,
                                    left: buttonRect.right - 160
                                  }
                                });
                                setOpenDropdownId(doc.id);
                              }
                            }}
                            onMouseEnter={(e) => e.currentTarget.style.transform = 'scale(1.1)'}
                            onMouseLeave={(e) => e.currentTarget.style.transform = 'scale(1)'}
                            style={{
                              width: 32,
                              height: 32,
                              background: 'transparent',
                              borderRadius: '50%',
                              border: 'none',
                              display: 'flex',
                              alignItems: 'center',
                              justifyContent: 'center',
                              cursor: 'pointer',
                              transition: 'transform 0.2s ease'
                            }}
                          >
                            <DotsIcon style={{width: 24, height: 24}} />
                          </button>

                          {openDropdownId === doc.id && ReactDOM.createPortal(
                            <div
                              style={{
                                position: 'fixed',
                                top: dropdownPosition[doc.id]?.top || 0,
                                left: dropdownPosition[doc.id]?.left || 0,
                                background: 'white',
                                boxShadow: '0px 4px 12px rgba(0, 0, 0, 0.1)',
                                borderRadius: 12,
                                border: '1px solid #E6E6EC',
                                zIndex: 10000,
                                minWidth: 160
                              }}
                            >
                              <div style={{padding: 4, display: 'flex', flexDirection: 'column', gap: 1}}>
                                <button
                                  onClick={(e) => {
                                    e.stopPropagation();
                                    handleDownload(doc);
                                  }}
                                  style={{
                                    display: 'flex',
                                    alignItems: 'center',
                                    gap: 6,
                                    padding: '8px 14px',
                                    background: 'transparent',
                                    border: 'none',
                                    borderRadius: 6,
                                    cursor: 'pointer',
                                    fontSize: 14,
                                    fontFamily: 'Plus Jakarta Sans',
                                    fontWeight: '500',
                                    color: '#32302C',
                                    transition: 'background 0.2s ease',
                                    textAlign: 'left'
                                  }}
                                  onMouseEnter={(e) => e.currentTarget.style.background = '#F5F5F5'}
                                  onMouseLeave={(e) => e.currentTarget.style.background = 'transparent'}
                                >
                                  <DownloadIcon style={{ width: 20, height: 20 }} />
                                  Download
                                </button>

                                <button
                                  onClick={(e) => {
                                    e.stopPropagation();
                                    handleRename(doc);
                                  }}
                                  style={{
                                    display: 'flex',
                                    alignItems: 'center',
                                    gap: 6,
                                    padding: '8px 14px',
                                    background: 'transparent',
                                    border: 'none',
                                    borderRadius: 6,
                                    cursor: 'pointer',
                                    fontSize: 14,
                                    fontFamily: 'Plus Jakarta Sans',
                                    fontWeight: '500',
                                    color: '#32302C',
                                    transition: 'background 0.2s ease',
                                    textAlign: 'left'
                                  }}
                                  onMouseEnter={(e) => e.currentTarget.style.background = '#F5F5F5'}
                                  onMouseLeave={(e) => e.currentTarget.style.background = 'transparent'}
                                >
                                  <EditIcon style={{ width: 20, height: 20 }} />
                                  Rename
                                </button>

                                <button
                                  onClick={(e) => {
                                    e.stopPropagation();
                                    handleAddToCategory(doc);
                                  }}
                                  style={{
                                    display: 'flex',
                                    alignItems: 'center',
                                    gap: 6,
                                    padding: '8px 14px',
                                    background: 'transparent',
                                    border: 'none',
                                    borderRadius: 6,
                                    cursor: 'pointer',
                                    fontSize: 14,
                                    fontFamily: 'Plus Jakarta Sans',
                                    fontWeight: '500',
                                    color: '#32302C',
                                    transition: 'background 0.2s ease',
                                    textAlign: 'left'
                                  }}
                                  onMouseEnter={(e) => e.currentTarget.style.background = '#F5F5F5'}
                                  onMouseLeave={(e) => e.currentTarget.style.background = 'transparent'}
                                >
                                  <AddIcon style={{ width: 20, height: 20 }} />
                                  Move
                                </button>

                                <button
                                  onClick={(e) => {
                                    e.stopPropagation();
                                    setItemToDelete({ type: 'document', id: doc.id, name: doc.filename });
                                    setShowDeleteModal(true);
                                  }}
                                  style={{
                                    display: 'flex',
                                    alignItems: 'center',
                                    gap: 6,
                                    padding: '8px 14px',
                                    background: 'transparent',
                                    border: 'none',
                                    borderRadius: 6,
                                    cursor: 'pointer',
                                    fontSize: 14,
                                    fontFamily: 'Plus Jakarta Sans',
                                    fontWeight: '500',
                                    color: '#DC2626',
                                    transition: 'background 0.2s ease',
                                    textAlign: 'left'
                                  }}
                                  onMouseEnter={(e) => e.currentTarget.style.background = '#FEE2E2'}
                                  onMouseLeave={(e) => e.currentTarget.style.background = 'transparent'}
                                >
                                  <TrashCanIcon style={{ width: 20, height: 20 }} />
                                  Delete
                                </button>
                              </div>
                            </div>,
                            document.body
                          )}
                        </div>
                      </div>
                    );
                  });
                  })()}
                </div>
              ) : (
                <div style={{display: 'flex', flexDirection: 'column', alignItems: 'center', justifyContent: 'center', flex: 1, minHeight: 200}}>
                  <div style={{color: '#6C6B6E', fontSize: 16, fontFamily: 'Plus Jakarta Sans', fontWeight: '500'}}>No documents yet</div>
                </div>
              )}
            </div>
          </div>

        {/* Drag and Drop Overlay */}
        {isDraggingOver && (
          <div
            style={{
              position: 'absolute',
              top: 0,
              left: 0,
              right: 0,
              bottom: 0,
              background: 'rgba(250, 250, 250, 0.85)',
              display: 'flex',
              flexDirection: 'column',
              alignItems: 'center',
              justifyContent: 'center',
              gap: 24,
              zIndex: 999,
              pointerEvents: 'none',
              animation: 'fadeIn 0.2s ease-in'
            }}
          >
            <style>
              {`
                @keyframes fadeIn {
                  from { opacity: 0; }
                  to { opacity: 1; }
                }
              `}
            </style>
            <img
              src={filesIcon}
              alt="Files"
              style={{
                width: 400,
                height: 'auto',
                opacity: isDraggingOver ? 1.0 : 0.75,
                transform: isDraggingOver ? 'scale(1.05)' : 'scale(1.0)',
                transition: 'opacity 250ms ease-out, transform 250ms ease-out'
              }}
            />
            <div
              style={{
                color: '#181818',
                fontSize: 32,
                fontFamily: 'Plus Jakarta Sans',
                fontWeight: '700',
                textAlign: 'center',
                opacity: isDraggingOver ? 1.0 : 0.6,
                transition: 'opacity 250ms ease-out'
              }}
            >
              Drop files here to upload
            </div>
            <div
              style={{
                color: 'rgba(24, 24, 24, 0.6)',
                fontSize: 18,
                fontFamily: 'Plus Jakarta Sans',
                fontWeight: '500',
                textAlign: 'center',
                opacity: isDraggingOver ? 0.8 : 0.4,
                transition: 'opacity 250ms ease-out'
              }}
            >
              Release to open upload modal
            </div>
          </div>
        )}
      </div>

      {/* Create Category Modal */}
      <CreateCategoryModal
        isOpen={isModalOpen}
        onClose={() => setIsModalOpen(false)}
        onCreateCategory={handleCreateCategory}
      />

      {/* Create Category From Move Modal */}
      <CreateCategoryModal
        isOpen={showCreateFromMoveModal}
        onClose={() => setShowCreateFromMoveModal(false)}
        onCreateCategory={handleCreateCategoryFromMove}
        uploadedDocuments={selectedDocumentForCategory ? [selectedDocumentForCategory] : []}
      />

      {/* Notification Panel */}
      <NotificationPanel
        showNotificationsPopup={showNotificationsPopup}
        setShowNotificationsPopup={setShowNotificationsPopup}
      />

      {/* Add to Category Modal */}
      {showCategoryModal && (
        <div style={{
          position: 'fixed',
          top: 0,
          left: 0,
          right: 0,
          bottom: 0,
          background: 'rgba(0, 0, 0, 0.5)',
          display: 'flex',
          alignItems: 'center',
          justifyContent: 'center',
          zIndex: 1000
        }}>
          <div style={{
            width: '100%',
            maxWidth: 480,
            paddingTop: 18,
            paddingBottom: 18,
            background: 'white',
            borderRadius: 14,
            outline: '1px #E6E6EC solid',
            outlineOffset: '-1px',
            flexDirection: 'column',
            justifyContent: 'center',
            alignItems: 'center',
            gap: 18,
            display: 'flex'
          }}>
            {/* Header */}
            <div style={{
              width: '100%',
              paddingLeft: 24,
              paddingRight: 24,
              justifyContent: 'space-between',
              alignItems: 'center',
              display: 'flex'
            }}>
              <div style={{
                color: '#32302C',
                fontSize: 18,
                fontFamily: 'Plus Jakarta Sans',
                fontWeight: '600',
                lineHeight: '25.20px'
              }}>
                Move to Category
              </div>
              <button
                onClick={() => {
                  setShowCategoryModal(false);
                  setSelectedDocumentForCategory(null);
                  setSelectedCategoryId(null);
                }}
                style={{
                  width: 32,
                  height: 32,
                  background: '#F5F5F5',
                  border: 'none',
                  borderRadius: 8,
                  display: 'flex',
                  alignItems: 'center',
                  justifyContent: 'center',
                  cursor: 'pointer',
                  transition: 'background 0.2s'
                }}
                onMouseEnter={(e) => e.currentTarget.style.background = '#E6E6EC'}
                onMouseLeave={(e) => e.currentTarget.style.background = '#F5F5F5'}
              >
                <CloseIcon style={{ width: 16, height: 16 }} />
              </button>
            </div>

            {/* Selected Document Display */}
            {selectedDocumentForCategory && (
              <div style={{
                width: '100%',
                paddingLeft: 24,
                paddingRight: 24
              }}>
                <div style={{
                  padding: 12,
                  background: '#F5F5F5',
                  borderRadius: 12,
                  border: '1px #E6E6EC solid',
                  display: 'flex',
                  alignItems: 'center',
                  gap: 12
                }}>
                  <img
                    src={(() => {
                      const filename = selectedDocumentForCategory.filename.toLowerCase();
                      if (filename.match(/\.(pdf)$/)) return pdfIcon;
                      if (filename.match(/\.(jpg|jpeg)$/)) return jpgIcon;
                      if (filename.match(/\.(png)$/)) return pngIcon;
                      if (filename.match(/\.(doc|docx)$/)) return docIcon;
                      if (filename.match(/\.(xls|xlsx)$/)) return xlsIcon;
                      if (filename.match(/\.(txt)$/)) return txtIcon;
                      if (filename.match(/\.(ppt|pptx)$/)) return pptxIcon;
                      if (filename.match(/\.(mov)$/)) return movIcon;
                      if (filename.match(/\.(mp4)$/)) return mp4Icon;
                      if (filename.match(/\.(mp3)$/)) return mp3Icon;
                      return docIcon;
                    })()}
                    alt="File icon"
                    style={{
                      width: 40,
                      height: 40,
                      imageRendering: '-webkit-optimize-contrast',
                      objectFit: 'contain',
                      shapeRendering: 'geometricPrecision',
                      flexShrink: 0,
                      filter: 'drop-shadow(0 2px 4px rgba(0, 0, 0, 0.1))'
                    }}
                  />
                  <div style={{ flex: 1, overflow: 'hidden' }}>
                    <div style={{
                      color: '#32302C',
                      fontSize: 14,
                      fontFamily: 'Plus Jakarta Sans',
                      fontWeight: '600',
                      overflow: 'hidden',
                      textOverflow: 'ellipsis',
                      whiteSpace: 'nowrap'
                    }}>
                      {selectedDocumentForCategory.filename}
                    </div>
                    <div style={{
                      color: '#6C6B6E',
                      fontSize: 12,
                      fontFamily: 'Plus Jakarta Sans',
                      fontWeight: '400'
                    }}>
                      {((selectedDocumentForCategory.fileSize || 0) / 1024 / 1024).toFixed(2)} MB
                    </div>
                  </div>
                </div>
              </div>
            )}

            {/* Categories Grid */}
            <div style={{
              width: '100%',
              paddingLeft: 24,
              paddingRight: 24,
              paddingTop: 8,
              paddingBottom: 8,
              flexDirection: 'column',
              justifyContent: 'flex-start',
              alignItems: 'flex-start',
              gap: 12,
              display: 'flex',
              maxHeight: '280px',
              overflowY: 'auto'
            }}>
              <div style={{
                display: 'grid',
                gridTemplateColumns: '1fr 1fr',
                gap: 12,
                width: '100%'
              }}>
                {getRootFolders().filter(f => f.name.toLowerCase() !== 'recently added').map((category) => {
                  const fileCount = getDocumentCountByFolder(category.id);
                  return (
                    <div
                      key={category.id}
                      onClick={() => setSelectedCategoryId(category.id)}
                      style={{
                        paddingLeft: 12,
                        paddingRight: 12,
                        paddingTop: 12,
                        paddingBottom: 12,
                        background: selectedCategoryId === category.id ? '#F5F5F5' : 'white',
                        borderRadius: 12,
                        border: selectedCategoryId === category.id ? '2px #32302C solid' : '1px #E6E6EC solid',
                        display: 'flex',
                        flexDirection: 'column',
                        alignItems: 'center',
                        gap: 8,
                        cursor: 'pointer',
                        transition: 'all 0.2s ease',
                        position: 'relative'
                      }}
                      onMouseEnter={(e) => {
                        if (selectedCategoryId !== category.id) {
                          e.currentTarget.style.background = '#F9FAFB';
                        }
                      }}
                      onMouseLeave={(e) => {
                        if (selectedCategoryId !== category.id) {
                          e.currentTarget.style.background = 'white';
                        }
                      }}
                    >
                      {/* Emoji */}
                      <div style={{
                        width: 36,
                        height: 36,
                        borderRadius: '50%',
                        background: '#F5F5F5',
                        display: 'flex',
                        alignItems: 'center',
                        justifyContent: 'center',
                        fontSize: 20
                      }}>
                        <CategoryIcon emoji={category.emoji} size={18} />
                      </div>

                      {/* Category Name */}
                      <div style={{
                        width: '100%',
                        color: '#32302C',
                        fontSize: 14,
                        fontFamily: 'Plus Jakarta Sans',
                        fontWeight: '600',
                        lineHeight: '19.60px',
                        overflow: 'hidden',
                        textOverflow: 'ellipsis',
                        whiteSpace: 'nowrap',
                        textAlign: 'center'
                      }}>
                        {category.name}
                      </div>

                      {/* File Count */}
                      <div style={{
                        color: '#6C6B6E',
                        fontSize: 12,
                        fontFamily: 'Plus Jakarta Sans',
                        fontWeight: '500',
                        lineHeight: '15.40px'
                      }}>
                        {fileCount || 0} {fileCount === 1 ? 'File' : 'Files'}
                      </div>

                      {/* Checkmark */}
                      {selectedCategoryId === category.id && (
                        <div style={{
                          position: 'absolute',
                          top: 8,
                          right: 8
                        }}>
                          <svg width="16" height="16" viewBox="0 0 16 16" fill="none" xmlns="http://www.w3.org/2000/svg">
                            <circle cx="8" cy="8" r="8" fill="#32302C"/>
                            <path d="M4.5 8L7 10.5L11.5 6" stroke="white" strokeWidth="1.5" strokeLinecap="round" strokeLinejoin="round"/>
                          </svg>
                        </div>
                      )}
                    </div>
                  );
                })}
              </div>
            </div>

            {/* Create New Category Button */}
            <div style={{
              width: '100%',
              paddingLeft: 24,
              paddingRight: 24
            }}>
              <button
                onClick={() => {
                  setShowCategoryModal(false);
                  setShowCreateFromMoveModal(true);
                }}
                style={{
                  width: '100%',
                  paddingLeft: 18,
                  paddingRight: 18,
                  paddingTop: 10,
                  paddingBottom: 10,
                  background: '#F5F5F5',
                  borderRadius: 100,
                  border: '1px #E6E6EC solid',
                  display: 'flex',
                  alignItems: 'center',
                  justifyContent: 'center',
                  gap: 6,
                  cursor: 'pointer',
                  transition: 'background 0.2s'
                }}
                onMouseEnter={(e) => e.currentTarget.style.background = '#E6E6EC'}
                onMouseLeave={(e) => e.currentTarget.style.background = '#F5F5F5'}
              >
                <AddIcon style={{ width: 20, height: 20 }} />
                <div style={{
                  color: '#32302C',
                  fontSize: 16,
                  fontFamily: 'Plus Jakarta Sans',
                  fontWeight: '600',
                  lineHeight: '24px'
                }}>
                  Create New Category
                </div>
              </button>
            </div>

            {/* Buttons */}
            <div style={{
              width: '100%',
              paddingLeft: 24,
              paddingRight: 24,
              justifyContent: 'flex-start',
              alignItems: 'flex-start',
              gap: 10,
              display: 'flex'
            }}>
              <button
                onClick={() => {
                  setShowCategoryModal(false);
                  setSelectedDocumentForCategory(null);
                  setSelectedCategoryId(null);
                }}
                style={{
                  flex: 1,
                  paddingLeft: 18,
                  paddingRight: 18,
                  paddingTop: 10,
                  paddingBottom: 10,
                  background: 'white',
                  borderRadius: 100,
                  border: '1px #E6E6EC solid',
                  justifyContent: 'center',
                  alignItems: 'center',
                  gap: 6,
                  display: 'flex',
                  cursor: 'pointer',
                  transition: 'background 0.2s'
                }}
                onMouseEnter={(e) => e.currentTarget.style.background = '#F5F5F5'}
                onMouseLeave={(e) => e.currentTarget.style.background = 'white'}
              >
                <div style={{
                  color: '#32302C',
                  fontSize: 16,
                  fontFamily: 'Plus Jakarta Sans',
                  fontWeight: '500',
                  lineHeight: '24px'
                }}>
                  Cancel
                </div>
              </button>
              <button
                onClick={handleCategorySelection}
                disabled={!selectedCategoryId}
                style={{
                  flex: 1,
                  paddingLeft: 18,
                  paddingRight: 18,
                  paddingTop: 10,
                  paddingBottom: 10,
                  background: selectedCategoryId ? '#32302C' : '#E6E6EC',
                  borderRadius: 100,
                  border: 'none',
                  justifyContent: 'center',
                  alignItems: 'center',
                  gap: 6,
                  display: 'flex',
                  cursor: selectedCategoryId ? 'pointer' : 'not-allowed',
                  transition: 'opacity 0.2s'
                }}
                onMouseEnter={(e) => {
                  if (selectedCategoryId) {
                    e.currentTarget.style.opacity = '0.9';
                  }
                }}
                onMouseLeave={(e) => {
                  e.currentTarget.style.opacity = '1';
                }}
              >
                <div style={{
                  color: selectedCategoryId ? 'white' : '#9CA3AF',
                  fontSize: 16,
                  fontFamily: 'Plus Jakarta Sans',
                  fontWeight: '500',
                  lineHeight: '24px'
                }}>
                  Add
                </div>
              </button>
            </div>
          </div>
        </div>
      )}

      {/* Edit Category Modal */}
      <EditCategoryModal
        isOpen={showEditModal}
        onClose={() => {
          setShowEditModal(false);
          setEditingCategory(null);
        }}
        category={editingCategory}
        onUpdate={refreshAll}
      />

      <UploadModal
        isOpen={showUploadModal}
        onClose={() => {
          setShowUploadModal(false);
          setUploadCategoryId(null);
        }}
        categoryId={uploadCategoryId}
        onUploadComplete={() => {
          // No manual refresh needed - context auto-updates!
        }}
      />

      {/* Universal Upload Modal */}
      <UniversalUploadModal
        isOpen={showUniversalUploadModal}
        onClose={() => {
          console.log('📁 Documents - Closing modal, clearing droppedFiles');
          setShowUniversalUploadModal(false);
          setDroppedFiles(null);
        }}
        categoryId={null}
        onUploadComplete={() => {
          // No manual refresh needed - context auto-updates!
        }}
        initialFiles={droppedFiles}
      />
      {/* Debug: Log when props change */}
      {console.log('📁 Documents - Rendering modal with:', {
        isOpen: showUniversalUploadModal,
        droppedFiles: droppedFiles,
        fileCount: droppedFiles?.length
      })}

      {/* Delete Confirmation Modal */}
      <DeleteConfirmationModal
        isOpen={showDeleteModal}
        onClose={() => {
          setShowDeleteModal(false);
          setItemToDelete(null);
        }}
        onConfirm={() => {
          if (!itemToDelete) return;

          // Save reference before clearing state
          const itemToDeleteCopy = itemToDelete;

          // Close modal AND clear state IMMEDIATELY for instant feedback
          setShowDeleteModal(false);
          setItemToDelete(null);

          // For bulk delete, clear selection and exit select mode IMMEDIATELY
          if (itemToDeleteCopy.type === 'bulk-documents') {
            clearSelection();
            toggleSelectMode();
          }

          // Delete in background - context will update UI instantly
          (async () => {
            try {
              if (itemToDeleteCopy.type === 'bulk-documents') {
                // Handle bulk deletion of selected documents
                const deleteCount = itemToDeleteCopy.count;

                // Delete all selected documents with proper error handling
                const results = await Promise.allSettled(
                  itemToDeleteCopy.ids.map(docId => deleteDocument(docId))
                );

                // Count successes and failures
                const succeeded = results.filter(r => r.status === 'fulfilled').length;
                const failed = results.filter(r => r.status === 'rejected').length;

                // Show appropriate message
                if (failed === 0) {
                  showSuccess(`${deleteCount} file${deleteCount > 1 ? 's have' : ' has'} been deleted`);
                } else if (succeeded === 0) {
                  alert(`Failed to delete ${failed} file${failed > 1 ? 's' : ''}`);
                } else {
                  showSuccess(`${succeeded} file${succeeded > 1 ? 's' : ''} deleted`);
                  alert(`Failed to delete ${failed} file${failed > 1 ? 's' : ''}`);
                }
              } else if (itemToDeleteCopy.type === 'category') {
                await handleDeleteCategory(itemToDeleteCopy.id);
              } else if (itemToDeleteCopy.type === 'document') {
                await handleDelete(itemToDeleteCopy.id);
              }
            } catch (error) {
              console.error('❌ Delete error:', error);
              alert('Failed to delete: ' + (error.message || 'Unknown error'));
            }
          })();
        }}
        itemName={itemToDelete?.name || ''}
      />

      {/* Rename Modal */}
      <RenameModal
        isOpen={showRenameModal}
        onClose={() => {
          setShowRenameModal(false);
          setItemToRename(null);
        }}
        onConfirm={handleRenameConfirm}
        itemName={itemToRename?.name}
        itemType={itemToRename?.type}
      />

      {/* Ask Koda Floating Button */}
      {showAskKoda && (
        <div style={{ width: 280, height: 56, right: 20, bottom: 20, position: 'absolute' }}>
          {/* Close button */}
          <button
            onClick={(e) => {
              e.stopPropagation();
              sessionStorage.setItem('askKodaDismissed', 'true');
              setShowAskKoda(false);
            }}
            style={{
              width: 20,
              height: 20,
              right: 0,
              top: -2,
              position: 'absolute',
              background: 'white',
              borderRadius: 100,
              outline: '1px rgba(55, 53, 47, 0.09) solid',
              outlineOffset: '-1px',
              justifyContent: 'center',
              alignItems: 'center',
              display: 'inline-flex',
              border: 'none',
              cursor: 'pointer',
              zIndex: 10
            }}
          >
            <div style={{ width: 10, height: 10, position: 'relative', overflow: 'hidden' }}>
              <XCloseIcon style={{ width: 10, height: 10, position: 'absolute', left: 0, top: 0 }} />
            </div>
          </button>
          <button
            onClick={async () => {
              try {
                const newConversation = await chatService.createConversation();
                navigate('/chat', { state: { newConversation } });
              } catch (error) {
                console.error('Error creating new chat:', error);
                navigate('/chat');
              }
            }}
            style={{
              height: 56,
              paddingLeft: 10,
              paddingRight: 20,
              paddingTop: 10,
              paddingBottom: 10,
              left: 0,
              top: 0,
              position: 'absolute',
              background: '#171717',
              borderRadius: 100,
              justifyContent: 'flex-start',
              alignItems: 'center',
              display: 'inline-flex',
              border: 'none',
              cursor: 'pointer',
              transition: 'transform 0.2s ease, box-shadow 0.2s ease'
            }}
            onMouseEnter={(e) => {
              e.currentTarget.style.transform = 'translateY(-2px)';
              e.currentTarget.style.boxShadow = '0 8px 24px rgba(0, 0, 0, 0.3)';
            }}
            onMouseLeave={(e) => {
              e.currentTarget.style.transform = 'translateY(0)';
              e.currentTarget.style.boxShadow = 'none';
            }}
          >
            <div style={{ justifyContent: 'flex-start', alignItems: 'center', gap: 10, display: 'flex' }}>
              <div
                style={{
                  width: 36,
                  height: 36,
                  padding: 6,
                  background: 'white',
                  borderRadius: 100,
                  justifyContent: 'center',
                  alignItems: 'center',
                  display: 'flex',
                  flexShrink: 0
                }}
              >
                <img
                  src={logoSvg}
                  alt="Koda"
                  style={{
                    width: '100%',
                    height: '100%',
                    objectFit: 'contain',
                    imageRendering: '-webkit-optimize-contrast',
                    shapeRendering: 'geometricPrecision'
                  }}
                />
              </div>
              <div
                style={{
                  color: 'white',
                  fontSize: 15,
                  fontFamily: 'Plus Jakarta Sans',
                  fontWeight: '600',
                  lineHeight: '20px',
                  wordWrap: 'break-word'
                }}
              >
                Need help finding something?
              </div>
            </div>
          </button>
          <div style={{ width: 7, height: 7, right: 33, top: 0, position: 'absolute', background: '#171717', borderRadius: 9999 }} />
        </div>
      )}
    </div>
  );
};

// ✅ Loading Skeleton Component
const DocumentsSkeleton = () => {
  return (
    <div style={{width: '100%', height: '100vh', background: '#F5F5F5', overflow: 'hidden', display: 'flex'}}>
      <LeftNav />

      <div style={{flex: 1, height: '100%', display: 'flex', flexDirection: 'column'}}>
        {/* Header Skeleton */}
        <div style={{height: 84, paddingLeft: 20, paddingRight: 20, background: 'white', borderBottom: '1px #E6E6EC solid', display: 'flex', justifyContent: 'space-between', alignItems: 'center'}}>
          <div style={{width: 200, height: 36, background: '#E5E7EB', borderRadius: 8, animation: 'pulse 1.5s ease-in-out infinite'}} />
          <div style={{display: 'flex', gap: 12}}>
            <div style={{width: 120, height: 40, background: '#E5E7EB', borderRadius: 8, animation: 'pulse 1.5s ease-in-out infinite'}} />
            <div style={{width: 120, height: 40, background: '#E5E7EB', borderRadius: 8, animation: 'pulse 1.5s ease-in-out infinite'}} />
          </div>
        </div>

        {/* Content Skeleton */}
        <div style={{flex: 1, padding: '32px 20px', overflowY: 'auto'}}>
          {/* Search Bar Skeleton */}
          <div style={{width: '100%', maxWidth: 600, height: 44, background: 'white', border: '1px solid #E5E7EB', borderRadius: 8, marginBottom: 24, animation: 'pulse 1.5s ease-in-out infinite'}} />

          {/* Grid Skeleton */}
          <div style={{
            display: 'grid',
            gridTemplateColumns: 'repeat(auto-fill, minmax(280px, 1fr))',
            gap: 16
          }}>
            {[1, 2, 3, 4, 5, 6, 7, 8].map(i => (
              <div key={i} style={{
                background: 'white',
                border: '1px solid #E5E7EB',
                borderRadius: 12,
                padding: 16,
                height: 100,
                animation: 'pulse 1.5s ease-in-out infinite',
                animationDelay: `${i * 0.1}s`
              }}>
                <div style={{display: 'flex', gap: 12, alignItems: 'center'}}>
                  <div style={{width: 48, height: 48, background: '#E5E7EB', borderRadius: 8}} />
                  <div style={{flex: 1}}>
                    <div style={{width: '80%', height: 16, background: '#E5E7EB', borderRadius: 4, marginBottom: 8}} />
                    <div style={{width: '60%', height: 12, background: '#E5E7EB', borderRadius: 4}} />
                  </div>
                </div>
              </div>
            ))}
          </div>
        </div>
      </div>

      <style>{`
        @keyframes pulse {
          0%, 100% {
            opacity: 1;
          }
          50% {
            opacity: 0.5;
          }
        }
      `}</style>
    </div>
  );
};

export default Documents;
<|MERGE_RESOLUTION|>--- conflicted
+++ resolved
@@ -1541,11 +1541,7 @@
           </div>
 
           {/* Your Files - Full width card below */}
-<<<<<<< HEAD
-          <div style={{width: '100%', maxWidth: '100%', boxSizing: 'border-box', padding: isMobile ? 16 : 24, background: 'white', borderRadius: isMobile ? 12 : 14, border: '1px #E6E6EC solid', display: 'flex', flexDirection: 'column'}}>
-=======
-          <div style={{width: '100%', padding: isMobile ? 16 : 24, background: 'white', borderRadius: 24, border: '1px #E6E6EC solid', display: 'flex', flexDirection: 'column'}}>
->>>>>>> f548e8cd
+          <div style={{width: '100%', maxWidth: '100%', boxSizing: 'border-box', padding: isMobile ? 16 : 24, background: 'white', borderRadius: isMobile ? 12 : 24, border: '1px #E6E6EC solid', display: 'flex', flexDirection: 'column'}}>
               <div style={{display: 'flex', justifyContent: 'space-between', alignItems: 'center', marginBottom: isMobile ? 12 : 24}}>
                 <div style={{color: '#32302C', fontSize: isMobile ? 16 : 18, fontFamily: 'Plus Jakarta Sans', fontWeight: '700'}}>Your Files</div>
                 {contextDocuments.filter(doc => !doc.folderId && !doc.folder).length > 6 && (
