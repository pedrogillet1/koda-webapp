// KODA Backend Server
import { createServer } from 'http';
import { Server } from 'socket.io';
import app from './app';
import { config } from './config/env';
import './queues/document.queue'; // Initialize background workers
import jwt from 'jsonwebtoken';
import { createSecureServer, createHTTPRedirectServer, getPortConfig, checkCertificateExpiry } from './config/ssl.config';

import { startReminderScheduler } from './jobs/reminder.scheduler';
import rbacService from './services/rbac.service';
import prisma from './config/database';

const portConfig = getPortConfig();

// Create HTTPS server (or HTTP in development)
const httpServer = createSecureServer(app);

// Create HTTP to HTTPS redirect server (production only)
const redirectServer = createHTTPRedirectServer();

// Initialize Socket.IO with dynamic CORS for ngrok domains
export const io = new Server(httpServer, {
  cors: {
    origin: (origin, callback) => {
      // Allow configured frontend URL, any ngrok domain, or no origin (same-origin)
      const allowedOrigins = [config.FRONTEND_URL, 'https://koda-frontend.ngrok.app'];
      const isNgrokDomain = origin && (origin.includes('.ngrok.app') || origin.includes('.ngrok-free.dev'));

      if (!origin || allowedOrigins.includes(origin || '') || isNgrokDomain) {
        // Return the actual origin to set Access-Control-Allow-Origin header
        callback(null, origin || '*');
      } else {
        callback(new Error('Not allowed by CORS'));
      }
    },
    credentials: true,
    methods: ['GET', 'POST'],
    allowedHeaders: ['Content-Type', 'Authorization'],
  },
});

// WebSocket authentication middleware
io.use((socket, next) => {
  const token = socket.handshake.auth.token;

  if (!token) {
    return next(new Error('Authentication error: No token provided'));
  }

  try {
    const decoded = jwt.verify(token, config.JWT_ACCESS_SECRET) as { userId: string; email: string };
    socket.data.userId = decoded.userId; // Store userId in socket data
    socket.data.email = decoded.email;
    next();
  } catch (error) {
    console.error('❌ WebSocket authentication failed:', error);
    next(new Error('Authentication error: Invalid token'));
  }
});

// Socket.IO connection handling
io.on('connection', (socket) => {
  console.log(`🔌 Client connected: ${socket.id} (User: ${socket.data.userId})`);

  socket.on('disconnect', () => {
    console.log(`🔌 Client disconnected: ${socket.id}`);
  });

  // Join user-specific room for notifications
  socket.on('join-user-room', (userId: string) => {
    socket.join(`user:${userId}`);
    console.log(`📡 User ${userId} joined their room`);
  });

  // KODA Chat: Join conversation room
  socket.on('join-conversation', (conversationId: string) => {
    socket.join(`conversation:${conversationId}`);
    const roomSize = io.sockets.adapter.rooms.get(`conversation:${conversationId}`)?.size || 0;
    console.log(`💬 Joined conversation: ${conversationId} (${roomSize} clients in room)`);
  });

  // KODA Chat: Leave conversation room
  socket.on('leave-conversation', (conversationId: string) => {
    socket.leave(`conversation:${conversationId}`);
    console.log(`💬 Left conversation: ${conversationId}`);
  });

  // KODA Chat: Send message (real-time with STREAMING)
  socket.on('send-message', async (data: { conversationId: string; content: string; attachedDocumentId?: string }) => {
    console.log('📨 Received send-message event:', { conversationId: data.conversationId, userId: socket.data.userId, contentLength: data.content?.length, hasAttachment: !!data.attachedDocumentId });

    try {
      // ✅ SECURITY: Use authenticated userId from socket, NOT from client data
      const authenticatedUserId = socket.data.userId;

      if (!authenticatedUserId) {
        console.error('❌ Unauthorized: No user ID in socket');
        socket.emit('message-error', { error: 'Unauthorized: No user ID in socket' });
        return;
      }

      let conversationId = data.conversationId;

      // Lazy chat creation: If conversationId is "new", create a new conversation
      if (conversationId === 'new' || !conversationId) {
        const { createConversation } = await import('./services/chat.service');
        const newConversation = await createConversation({
          userId: authenticatedUserId,
          title: 'New Chat', // Will be updated with AI-generated title after first message
        });
        conversationId = newConversation.id;

        // Notify client of new conversation ID so they can update the URL
        socket.emit('conversation-created', {
          conversationId: newConversation.id,
        });

        // Auto-join the new conversation room
        socket.join(`conversation:${conversationId}`);

        console.log('🆕 Created new conversation via WebSocket:', conversationId);
      }

      // Emit initial stage immediately
      io.to(`conversation:${conversationId}`).emit('message-stage', {
        stage: 'thinking',
        message: 'Thinking...'
      });

      console.log('🔄 Calling RAG service...');
      const ragService = await import('./services/rag.service');
      const { default: prisma } = await import('./config/database');

      // Save user message first
      const userMessage = await prisma.message.create({
        data: {
          conversationId,
          role: 'user',
          content: data.content,
          isDocument: false,
        },
      });

      // Use RAG service with correct signature
      const result = await ragService.default.generateAnswer(
        authenticatedUserId,
        data.content,
        conversationId,
        'medium', // answerLength
        data.attachedDocumentId // documentId
      );

      // Save assistant message with RAG metadata
      const assistantMessage = await prisma.message.create({
        data: {
          conversationId,
          role: 'assistant',
          content: result.answer,
          isDocument: false,
          metadata: JSON.stringify({
            ragSources: result.sources,
            expandedQuery: result.expandedQuery,
            contextId: result.contextId,
            actions: result.actions || []
          }),
        },
      });

      // Update conversation timestamp
      await prisma.conversation.update({
        where: { id: conversationId },
        data: { updatedAt: new Date() },
      });

      // Emit the answer as chunks for streaming effect
      const words = result.answer.split(' ');
      for (let i = 0; i < words.length; i++) {
        const chunk = (i === 0 ? '' : ' ') + words[i];
        io.to(`conversation:${conversationId}`).emit('message-chunk', {
          chunk,
          conversationId: conversationId
        });
      }

      // Signal streaming complete
      io.to(`conversation:${conversationId}`).emit('message-complete', {
        conversationId: conversationId
      });

      // Update result to match expected format
      const formattedResult = {
        userMessage,
        assistantMessage,
        sources: result.sources,
        expandedQuery: result.expandedQuery,
        contextId: result.contextId,
        actions: result.actions || [],
        uiUpdate: result.uiUpdate // Include UI update instructions from chat actions
      };

      console.log('✅ RAG service completed, emitting new-message event');

      // Emit the complete message back to ALL clients in the conversation room
      io.to(`conversation:${conversationId}`).emit('new-message', {
        conversationId: conversationId, // Include conversationId for frontend tracking
        userMessage: formattedResult.userMessage,
        assistantMessage: formattedResult.assistantMessage,
        sources: formattedResult.sources,
        expandedQuery: formattedResult.expandedQuery,
        contextId: formattedResult.contextId,
        actions: formattedResult.actions,
        uiUpdate: formattedResult.uiUpdate // Notify frontend to refresh folders/documents
      });

      // If there's a UI update, emit a separate event for immediate action
      if (result.uiUpdate) {
        console.log(`📢 Emitting UI update event: ${result.uiUpdate.type}`);
        io.to(`conversation:${conversationId}`).emit('ui-update', {
          type: result.uiUpdate.type,
          data: result.uiUpdate.data
        });
      }

      console.log('✅ new-message event emitted successfully');
    } catch (error: any) {
      console.error('❌ Error in send-message handler:', error);
      console.error('❌ Error stack:', error.stack);
      socket.emit('message-error', { error: error.message });
    }
  });
});

// Check certificate expiry on startup
checkCertificateExpiry();

// Start HTTPS server (or HTTP in development)
httpServer.listen(portConfig.httpsPort, () => {
  const protocol = portConfig.useSSL ? 'https' : 'http';
  const port = portConfig.httpsPort;

  console.log(`🚀 Server is running on ${protocol}://localhost:${port}`);
  console.log(`📝 Environment: ${config.NODE_ENV}`);
  console.log(`🔗 Health check: ${protocol}://localhost:${port}/health`);
  console.log(`⚙️  Background workers initialized`);
  console.log(`🔌 WebSocket server ready`);

  if (portConfig.useSSL) {
    console.log(`🔒 SSL/HTTPS enabled - secure connection active`);
  } else {
    console.log(`⚠️  HTTP mode - SSL/HTTPS not enabled (development only)`);
  }

  // Start reminder scheduler
  startReminderScheduler();

  // Start stuck document detector (runs every 5 minutes)
  (async () => {
    const { startStuckDocumentDetector } = await import('./jobs/stuckDocumentDetector');
    startStuckDocumentDetector();
  })();

  // ═══════════════════════════════════════════════════════════════
  // START BACKGROUND DOCUMENT PROCESSOR
  // ═══════════════════════════════════════════════════════════════
  // Process pending documents every 5 seconds
  const PROCESSING_INTERVAL = 5000; // 5 seconds
  let isProcessing = false;

  async function processPendingDocuments() {
    if (isProcessing) {
      console.log('⏳ Document processor already running, skipping...');
      return;
    }

    try {
      isProcessing = true;

      // Find pending documents
      const pendingDocs = await prisma.document.findMany({
        where: { status: 'pending' },
        orderBy: { createdAt: 'asc' },
        take: 20, // Process 20 at a time
      });

      if (pendingDocs.length > 0) {
        console.log(`\n📋 Found ${pendingDocs.length} pending documents to process`);

        for (const doc of pendingDocs) {
          try {
            console.log(`🔄 Processing document: ${doc.filename} (${doc.id})`);

            // Update status to processing
            await prisma.document.update({
              where: { id: doc.id },
              data: { status: 'processing' },
            });

            // Download file from GCS
            const { downloadFile } = await import('./config/storage');
            const downloadedBuffer = await downloadFile(doc.encryptedFilename);

            // Decrypt file if encrypted, otherwise use as-is
            let fileBuffer: Buffer;
            if (doc.isEncrypted) {
              const encryptionService = await import('./services/encryption.service');
              fileBuffer = encryptionService.default.decryptFile(
                downloadedBuffer,
                `document-${doc.userId}`
              );
            } else {
              // File is not encrypted, use directly
              fileBuffer = downloadedBuffer;
            }

            // Get thumbnail URL if exists
            const metadata = await prisma.documentMetadata.findUnique({
              where: { documentId: doc.id },
            });

            // Import and call the processing function
            const documentService = await import('./services/document.service');
            await documentService.processDocumentInBackground(
              doc.id,
              fileBuffer,
              doc.filename,
              doc.mimeType,
              doc.userId,
              metadata?.thumbnailUrl || null
            );

            console.log(`✅ Successfully processed: ${doc.filename}`);
          } catch (error) {
            console.error(`❌ Failed to process document ${doc.filename}:`, error);

            // Mark as failed
            await prisma.document.update({
              where: { id: doc.id },
              data: { status: 'failed' },
            });
          }
        }
      }
    } catch (error) {
      console.error('❌ Error in background document processor:', error);
    } finally {
      isProcessing = false;
    }
  }

  // Start the background processor
  console.log(`🔄 Starting background document processor (polling every ${PROCESSING_INTERVAL/1000}s)`);
  setInterval(processPendingDocuments, PROCESSING_INTERVAL);

  // Process immediately on startup
  processPendingDocuments().catch(err => {
    console.error('❌ Error in initial document processing:', err);
  });

  // Initialize RBAC system roles
  rbacService.initializeSystemRoles().catch(err => {
    console.error('❌ Failed to initialize RBAC system roles:', err);
  });
});

// Start HTTP redirect server (production only)
if (redirectServer && portConfig.httpPort) {
  redirectServer.listen(portConfig.httpPort, () => {
    console.log(`↪️  HTTP redirect server running on port ${portConfig.httpPort}`);
    console.log(`↪️  All HTTP traffic will be redirected to HTTPS`);
  });
}

 






 
<<<<<<< HEAD
=======
 
>>>>>>> fd2a4721
<|MERGE_RESOLUTION|>--- conflicted
+++ resolved
@@ -254,17 +254,11 @@
   // Start reminder scheduler
   startReminderScheduler();
 
-  // Start stuck document detector (runs every 5 minutes)
-  (async () => {
-    const { startStuckDocumentDetector } = await import('./jobs/stuckDocumentDetector');
-    startStuckDocumentDetector();
-  })();
-
   // ═══════════════════════════════════════════════════════════════
   // START BACKGROUND DOCUMENT PROCESSOR
   // ═══════════════════════════════════════════════════════════════
-  // Process pending documents every 5 seconds
-  const PROCESSING_INTERVAL = 5000; // 5 seconds
+  // Process pending documents every 30 seconds
+  const PROCESSING_INTERVAL = 30000; // 30 seconds
   let isProcessing = false;
 
   async function processPendingDocuments() {
@@ -280,7 +274,7 @@
       const pendingDocs = await prisma.document.findMany({
         where: { status: 'pending' },
         orderBy: { createdAt: 'asc' },
-        take: 20, // Process 20 at a time
+        take: 5, // Process 5 at a time
       });
 
       if (pendingDocs.length > 0) {
@@ -379,7 +373,4 @@
 
 
  
-<<<<<<< HEAD
-=======
  
->>>>>>> fd2a4721
