--- conflicted
+++ resolved
@@ -53,20 +53,13 @@
     const lowerQuery = query.toLowerCase();
 
     // ✅ FIX: Exclude document summary/report queries from calculation detection
-<<<<<<< HEAD
-=======
     // These queries use words like "summary", "report" which should NOT trigger calculations
->>>>>>> 8d807d93
     const documentQueryPatterns = [
       /(?:create|make|generate|write).*(?:summary|report|document|analysis)/i,
       /(?:summarize|summary).*(?:documents?|files?|papers?)/i,
       /(?:report|summary).*(?:of|from|based on).*(?:documents?|files?)/i,
     ];
-<<<<<<< HEAD
-
-=======
-    
->>>>>>> 8d807d93
+
     for (const pattern of documentQueryPatterns) {
       if (pattern.test(query)) {
         console.log('🚫 [CALC] Skipping calculation for document summary query');
