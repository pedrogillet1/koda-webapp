--- conflicted
+++ resolved
@@ -917,11 +917,7 @@
       return;
     }
 
-<<<<<<< HEAD
-    const { query, conversationId, answerLength = 'medium', documentId, attachedFiles } = req.body;
-=======
     const { query, conversationId, answerLength = 'medium', documentId, attachedFiles, attachedDocuments = [] } = req.body;
->>>>>>> 00ac0520
 
     if (!query || !conversationId) {
       res.status(400).json({ error: 'Query and conversationId are required' });
@@ -1279,10 +1275,7 @@
         conversationId,
         role: 'user',
         content: query,
-        metadata: documentId ? JSON.stringify({
-          documentId,
-          attachedFiles: attachedFiles || []
-        }) : null,
+        metadata: documentId ? JSON.stringify({ documentId }) : null,
       },
     });
 
@@ -1396,13 +1389,11 @@
     }
 
     // Send completion signal with metadata AND formatted answer
-    const userMetadata = userMessage.metadata ? JSON.parse(userMessage.metadata as string) : {};
     res.write(`data: ${JSON.stringify({
       type: 'done',
       formattedAnswer: result.answer, // ✅ Include formatted answer with bold
       userMessageId: userMessage.id,
       assistantMessageId: assistantMessage.id,
-      attachedFiles: userMetadata.attachedFiles || [], // ✅ Include attachedFiles from user message
       sources: result.sources,
       contextId: result.contextId,
       intent: result.intent,
